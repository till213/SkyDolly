--- conflicted
+++ resolved
@@ -28,12 +28,8 @@
 
 ### Bug Fixes
 - Fix "ailerons reversal" (Asobo A320neo, F/A-18 and other aircraft with "PID controllers")
-<<<<<<< HEAD
-  * Actual root cause (in MSFS/SimConnect): "*radians*" per second instead of the expected "*feet* per second" unit for "*rotation* velocity body" (radians per second would actually be the correct physical unit for roation velocity)
+  * Actual root cause (in MSFS/SimConnect): MSFS seems to expect "*feet* per second" instead of "*radians* per second" for "*rotation* velocity body" (*radians* per second would actually be the correct physical unit for rotation velocity)
 - Ensure that all "position" and "percent" values as reported by MSFS are clamped to the proper range ([0.0, 1.0] and [0, 100] respectively)
-=======
-  * Actual root cause (in MSFS/SimConnect): MSFS seems to expect "*feet* per second" instead of "*radians* per second" for "*rotation* velocity body" (*radians* per second would actually be the correct physical unit for rotation velocity)
->>>>>>> 8fc205fd
 
 ## 0.13.1
 
