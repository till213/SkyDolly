--- conflicted
+++ resolved
@@ -3,13 +3,9 @@
 ## 0.15.0
 
 ### Improvements
-<<<<<<< HEAD
 - Upgrade Qt to version 6.4.2 (from version 5.15.2)
 - Upgrade GeographicLib to version 2.1.2 (from version 1.52)
 - Upgrade ordered-map to version 1.1.0 (from version 1.0.0)
-=======
-- Upgrade to Qt 6.4.2
->>>>>>> b5735666
 
 ## 0.14.0
 
