--- conflicted
+++ resolved
@@ -6,11 +6,8 @@
 
 - Fix "logboog" typo in preview message
 - Improve minimal UI switching
-<<<<<<< HEAD
-=======
 - Don't reset the elapsed time to 0 when unpausing a recording
 - Keep displayed time when pausing a replay (don't set to total replay time)
->>>>>>> 9add6772
 
 ## 0.6.0
 
