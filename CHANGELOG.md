# Changelog

## 0.11.0

### Improvements

#### Import & Export
- No sequence numbers added anymore to export filename in case the flight has only one aircraft and "All aircraft" is selected
- IGC & GXP import
  * An option to convert from the WGS84 reference ellipsoid to the earth gravity model (EGM 2008) geoid altitude has been added (enabled by default)
  * Note: both the IGC and GPX specifications state that the GNSS altitude (elevation) refer to the WGS84 reference ellipsoid, but not every IGC/GPX file necessarily conforms to the specification and may contain earth gravity model (EGM) geoid altitudes ("above sea level") instead
- IGC & GPX export
  * The altitude is converted from the geoid (EGM 2008) to height above the WGS84 reference ellipsoid
<<<<<<< HEAD
- CSV export
  - A new "position and attitude" format has been added, exporting the position, pitch, bank, heading and speed, including UTC timestamps

#### User Interface
- The order of the logbook table columns can now be changed
- In the formation module the "Delete" key now deletes the selected aircraft
- Latitude and longitude values are now formatted with leading zeroes
=======
- User interface
  * Latitude and longitude values are now formatted with leading zeroes
>>>>>>> 82320e92

### Bug Fixes
- In the logbook module the date selection column width is now properly calculated (no month name is truncated)

#### Under The Hood
- Introduction of the GeographicLib
  * Calculating undulation values
  * Geodesic calculations (distance, azimuth, relative position)
- "Modern CMake" (build system)

## 0.10.0

### New Features

- JSON export plugin
  * Export in GeoJSON format
  * Including style properties, interpreted e.g by https://geojson.io
- GPX export plugin
  * Timestamps are based on either simulation or recording time; the later being useful for GPS-tagging screenshots taken during flight recording

### Improvements

- All import plugins
  * An entire directory can now be imported at once:
    - All imported files are imported as distinct flights or
    - All imported aircraft are added to the same newly created flight ("formation flight")
- All export plugins
  * File existence is checked before overwriting existing files
  * An export option for formation flights:
    - Only export the current user aircraft
    - All aircraft are exported into a single file (if supported by the file format, e.g. KML, GPX and GeoJSON)
    - All aircraft are exported into separate files
  * Resampling ("original sample rate", "1 Hz", "2 Hz", "5 Hz", ...) is now supported by all export plugins
- CSV export plugin
  * The plugin now also exports [flightradar24.com](https://www.flightradar24.com/) CSV format
- IGC export plugin
  * The true heading (HDT) and indicated airspeed (IAS, in km/h) are now exported (in K records)
- KML export plugin
  * The LineStrings are now exported as connected multi-geometry lines (no point limit anymore)
  * Reduced the number of fractional digits to 6, reducing file size while still providing a practical precision in the range of centimeters (also refer to the mandatory [XKCD](https://xkcd.com/2170/))
- Miscellaneous
  * Add shortcuts to dialog buttons
  * The recording time is now shown in the Flight dialog
  * Use title-case for all [push buttons](https://developer.apple.com/design/human-interface-guidelines/macos/buttons/push-buttons/)
  * Add additional aircraft types (F/A 18, PC-6, Pitts Special, NX Cub, Volocity) from sim update 7 for the import aircraft selection
    - Note: third-party aircraft types are automatically made available in the aircraft selection once recorded at least once
  * The new Help menu contains a link to a "work in progress" [online manual](https://till213.github.io/SkyDolly/manual/en/)
  
### Bug Fixes

- The flight creation date & time is now properly set when a recording (of the first aircraft) _starts_ (not when the flight is persisted only)
- The logbook now properly shows _simulation_ start- and end times (not local times)
- The IGC export plugin now properly exports _simulation_ timestamps (not local timestamps)
  
## 0.9.0

### New Features

- IGC export plugin
  * Export flight path (position and GNSS altitude)
  * Export waypoints as flight tasks ("C records")
  * Export pilot names
- GPX import plugin
  * The GPX format contains three elements: waypoints, routes and tracks
    - Waypoints are typically "places to visit" along the way
    - Routes describe "how to get there"
    - Tracks contain the actually travelled path (typically recorded with a GPS device)
  * The import dialog allows to select which elements to use for flight waypoints and the actual flown path
  * It also offers a default altitude and velocity, as timestamps and elevation values are optional values in the GPX format
- CSV import plugin
  * The following CSV formats are now supported:
    - CSV from [flightradar24.com](https://www.flightradar24.com/)
    - CSV from [Flight Recorder](https://flightsim.to/file/8163/flight-recorder)
- KML import plugin
  * The following KML formats are now supported:
    - KML from [flightradar24.com](https://www.flightradar24.com/)
    - Generic KML documents containing at least one &lt;gx:Track&gt; element
  
### Improvements

- Import
  * The aircraft selection combobox is now editable, with autocompletion support
  * The selected aircraft is now stored in the settings
- IGC import plugin
  * The initial heading is now calculated on the "first significant movement", compensating GPS inaccuracies (when the glider is standing still on the ground)
  * Date and time of turn points (waypoints) defined by the task list ("C records") are now updated with the actual flight time, based on the closest flown position
  * Environmental noise level (ENL) determines the engine state (on/off, propeller lever)
- Logbook
  * The "Delete" key now deletes the selected flight
  * Columns will only be resized to content upon first data load; afterwards manual column resizing won't be changed
- Replay
  * A replay loop button has been added: when enabled the replay restarts at the beginning whenever the end is reached
  * In the settings the seek interval is now settable with a spinbox instead of a text field
- Recording
  * The simulation variable "indicated airspeed" is now also recorded (however only for analytical purposes - e.g. exported as "pressure altitude" in the new IGC export plugin)
  
### Bug Fixes

- The spoiler position value is now properly shown as percent (instead of "raw number") in the simulation variables dialog
  * For clarity the field is now also labeled "spoiler position" (instead of just "spoiler")
- Switched internal leading/trailing flaps position unit from "percent" to "position"
  * The greater precision (32767 vs 255 possible values) gets rid of the "flaps sound stutter" (e.g. audible in the cockpit of the A320neo)
  
### Miscellaneous

- Sky Dolly wants and promotes peace

## 0.8.6

### New Features

- IGC import plugin
  * The International Gliding Commission (IGC) approved flight recorder format for gliders
  * Basic header data ("H records") import (pilot names, glider type and ID)
  * Basic position ("B records (fix)") import
  * Basic task ("C records") import (waypoints)

### Bug Fixes

- Typo: plural of aircraft is aircraft (credits: Stefano Caporelli, Youtube comment [Sky Dolly - Formation Flying](https://www.youtube.com/watch?v=Op_zTfM3-HQ&lc=UgyZXpfBxZ5iLpqnd5F4AaABAg))
- KML import plugin
  * "Flight augmentation" (adding flight procedures, aircraft attitude etc.) does properly terminate when imported flight duration is less than 3 minutes
  * Validate the number of imported positions
  * Show a simple error message in case of import failure

## 0.8.5

### New Features

- KML import plugin which imports KML flight data from [flightaware.com](https://flightaware.com)

### Bug Fixes

- Dates and times are now properly displayed using the system locale (e.g. "8/5/2021" or "5.8.2021" for dates like "August 5 2021",
  "5:35 PM" or "17:35" for times)
  * Date and time table items are now also properly sorted, regardless of their "locale representation"
- Logbook: the date column of the "date chooser widget" is now properly resized according to its content (month names)

## 0.8.4

### Bug Fixes

- The initial velocity when recording a new formation aircraft is now properly set (indicated airspeed, as opposed to true airspeed)
  * Note that the conversion from true to indicated airspeed is currently done with a "rule of thumb" only
  * https://www.pilotmall.com/blogs/news/how-to-calculate-true-airspeed-and-what-it-is-guide
  * Depending on the altitude and especially pressure there might still be a substantial difference to the actual indicated airspeed
- Export
  * Illegal file path characters are replaced by _ in the initially suggested file path
  * KML export: exported character data (title, description) is properly enclosed in a CDATA tag
- Properly update AI aircraft when deleting the user aircraft during replay

## 0.8.3

### Bug Fixes

- The main window is now made a "parent" of the KML export dialog, making sure that the export dialog is always centered and on top of the main window
  * Especially when the "Stay on Top" option is enabled for the main window
- The initial velocity in "fly with formation" replay mode is now properly set
  * Properly converted from feet/s to knots
  * Properly converted from true to indicated airspeed (the SIMCONNECT_DATA_INITPOSITION structure really seems to expected indicated airspeed)

## 0.8.2

### Bug Fixes

- Starting the recording of the first aircraft directly in the Formation module would "teleport" the aircraft to be recorded right to the North Pole (0/0 longitude/latitude)
  * The "relative initial recording position" calculation now properly checks the returned "null position" value

## 0.8.1

### Bug Fixes

- Creating new logbooks works again
  * an attempt was made to create a backup before migration of a non-existing database

## 0.8.0

### New Features

- Plugin architecture
  * Import CSV plugin
    - Aircraft can now be _added_ to existing flights ("multiplayer formation flying")
    - Select the aircraft type (used when spawning AI aircraft in formation flights)
    - Aircraft types (name, number of engines, wingspan, ...) are constantly updated upon flight recordings
      * The default aircraft of MSFS are already in the logbook and hence immediatelly selectable when importing a CSV file
    - Also refer to new "time offset" feature in the Formation module which is useful to "synchronise multiplayer formation flights", see below
  * Export CSV plugin
  * Export KML plugin ("Google Earth")
    - Basic line style settings
    - Plugin settings are persisted in Sky Dolly application settings
  * SkyConnect plugin architecture
    - SimConnect plugin (currently FS2020 only)
    - Auto-detection of installed flight simulator (automatic plugin selection)
    - Plugin changeable at runtime via settings dialog
  
#### Modules

- Logbook
  * Filtering of flights 
    - By date via creation date tree widget
    - Search field which matches the flight title, user aircraft and destinations
    - Engine type (jet, piston, turboprop, ...)
    - Formation flights (flights having more than one aircraft)
  * The selected _user aircraft_ is now shown in the flight log table (previously: simply the first recorded aircraft of the formation was shown)
- Formation
  * A time offset can be added to the selected aircraft, effectively "shifting" it back or forth on the timeline
    - This is useful for "multiplayer formation flights" in order to synchronise the imported aircraft (also see CSV import plugin above)
  * A new "Fly with Formation" replay mode has been added:
    - All previously recorded aircraft are replayed
    - You fly with your currently loaded user aircraft with the formation ("in addition" to the recorded aircraft)
  * "Take control of recorded user aircraft" still exists
    - You can now switch control between user aircraft (also during replay), by double-clicking on the aircraft in the "Formation" table (or push the "Set User Aircraft" button)
  * Pause will now also "freeze" the user aircraft
    - For both "Fly with formation" and "Take control" replay modes
    - Additionally in "Fly with formation" replay mode user aircraft can be re-positioned relative to the _recorded_ user aircraft in the formation while paused, by clicking on one of the "relative positions"
  * Aircraft can now also be deleted from a formation flight during (paused) replay

### Improvements

- Better support for aircraft engine start & shutdown
- Additional simulation variables
  - Combustion
  - Smoke enabled/disabled (at the time of this writing not yet supported by FS2020)
- Database performance improvements:
  * "forward queries"
  * "Normalisation" of "aircraft type" data (new table - less storage space required)
- A new "View" menu has been added, providing options to show/hide various UI elements such as the module selector
- Logbook backup can now be scheduled, the logbook settings are now in the "File" menu
  * Once a month
  * Once a week
  * Daily
  * Never or whenever exiting Sky Dolly
- Older logbooks are not backed up before migration
  * This can be disabled in the new Logbook Settings (File/Logbook Settings...)
- User interface and usability refinments
  * "Active" icons
  * Small layout optimisations
  * Creating a new logbook now changes into parent directory of the actual logbook directory, when logbook file name (without extension) corresponds with the parent directory name
    - E.g. when creating a new logbook, when the existing one is "c:\Users\The User\Documents\Sky Dolly\Sky Dolly.sdlog", the file dialog will now start with "c:\Users\The User\Documents\"
    - (Previously: "c:\Users\The User\Documents\Sky Dolly\")
  * The replay speed group can now be hidden has well, just like the module selector
    - Both view options are now in the new View menu
    - Hiding the replay speed group and then switching into "minimal UI" mode (key M) allows for a truly minimalistic UI now
    - Note that the module selector and replay speed group view visibiliites cannot be toggled while in "minimal UI": switch to normal UI (key M) first
- Sky Dolly logbooks (*.sdlog) can now be associated with the Sky Dolly application: they will be opened upon double-click on the logbook (file)
  * Associating *.sdlog files with SkyDolly.exe needs to be manually done for now (right-click on file, "Open with...", choose SkyDolly.exe)
- Pressing the same shortcut for the Show Flight|Simulation Variables|Statistics (keys F, V and S respectively) now closes the corresonding dialog again

### Bug Fixes

- Proper "HiDPI support" on Windows

## 0.7.1

### Bug Fixes

- Only the database version is now read from the metadata table when comparing versions
  * Related metadata tables and columns may change in future versions, resulting in an SQL error when trying to read the entire metadata table

## 0.7.0

### New Features

- New module: Formation - record an unlimited number of aircraft and replay them altogher, with one single user interface
  * Simply add new aircraft to the formation by clicking the "record" button while in the Formation module (the plus (+) sign inidcates that aircraft are being added)
  * Previously recorded aircraft are replayed during recording of the new aircraft
  * Change the user aircraft (the one which is being followed by the camera) at any time during replay
  * Take control over the user aircraft any time during replay: manually fly it at any time (and give control back to replay at any time)
  * Delete aircraft from a formation
  * Set the position (relative to the current user aircraft) for the new aircraft to be recorded
- All aircraft are automatically persisted and added to the current flight
- The logbook now shows the number of aircraft per flight
- Start a new flight (starting with a single aircraft) by switching into the Logbook module
- The existing Simulation Variables and Flight dialogs show data about the currently selected user aircraft
- The module selector may be hidden
- Reduced data size of requested simulation variables

### Bug Fixes

- Make sure that the "delete flight" confirmation dialog is on top of the main window (specifically when the "stay on top" option is enabled)

## 0.6.3

### Bug Fixes

- Only the database version is now read from the metadata table when comparing versions
  * Related metadata tables and columns may change in future versions, resulting in an SQL error when trying to read the entire metadata table

## 0.6.2

### New Features

- The logbook (database) version is compared with the current Sky Dolly application version
  * Newer logbooks are not opened with older Sky Dolly applications
  * The user is offered the options to either create a new or open another (existing) logbook, or to cancel the operation

### Bug Fixes

- The logbook table (in the user interface) is cleared upon logbook (database) disconnection
- Decimal points in logbook file names are not "swallowed" anymore (e.g. "My Logbook v0.6.sdlog" is a perfectly fine filename)
- UI elements such as Record and CSV Import/Export are now properly enabled or disabled based on the logbook (database) connection status

## 0.6.1

### Bug Fixes

- Fix "logboog" typo in preview message
- Improve minimal UI switching
- Don't reset the elapsed time to 0 when unpausing a recording
- Keep displayed time when pausing a replay (don't set to total replay time)
- Automatically connect with simulator when seeking position
- Also pause the initially loaded flight
- When "repeat values" is enabled then also repeat values with "zero value" (e.g. "canopy closed")
- Automatically reconnect in case the SimConnect server (flight simulator) has crashed
- Also store the flight into the logbook if a paused recording is stopped
- Don't request SIMCONNECT_PERIOD_NEVER twice (e.g. when stopping a paused recording): prevent SIMCONNECT_EXCEPTION_UNRECOGNIZED_ID server exception
- Ensure that waypoints have distinct timestamp (prevent database unique constraint violation)

## 0.6.0

### New Features

- Add SQLite database support ("logbook") for persistence
  * Each flight is automatically persisted
  * Simple load / delete functionality
  * DB backup and optimisation functionality
- Simple logbook table which lists the recorded flights
- Each flight has an editable title and description
- The previous "Scenario" is now called a "Flight" ("Flight" dialog, shortcut key: F)
- Additional simulation variables support
  * Waypoints (ICAO, latitude/longitude/altitude) are shown in the order of approach; each waypoint is only counted once
  * Local and zulu simulation time
- Replay speed now also available in replay menu, including shortcuts: CTRL + [1 - 4] for slow motion, SHIFT + [1 - 5] for timelapse
- The custom replay speed factor can now be entered either as an absolute factor (1.0 = normal speed) or as percent (100% = normal speed)
- Remove "Yoke X|Y Position" simulation variables (not needed: yokes are still properly animated)
- Option to enable a "minimal UI" (shortcut key: M)
- The window geometry and state are persisted and restored upon application start

## 0.5.2

### New Features

- New "repeat values" settings for selected simulation variables have been introduced: canopy and flaps  
  * Certain aircraft counteract the requested simulation variables, e.g. the canopy closes or the flaps retract automatically
  * So with the "repeat" option enabled and if the given simulation variable has a value greater zero (e.g. "canopy open") then its value is repeatedly sent to Flight Simulator
  * The optimal settings are to disable the "repeat" options (in which case simulation variables are only sent when the value actually changes)

### Bug Fixes

- Fixes a crash which would occur when quitting the application and when the simulation variables dialog was still open
- Altitude and other simulation variables measured in feet are now properly displayed with their unit ('ft')
- Replaced the non-writeable FOLDING WING HANDLE POSITION simulation variable with FOLDING WING LEFT|RIGHT PERCENT

## 0.5.1

### Bug Fixes

- Properly parse the custom speed factor according to the current system locale (decimal delimiter may be , or .)
- The initial custom replay speed factor is now displayed with decimal places (e.g. 1.00 or 1,00 - to illustrate the expected decimal delimiter according to the system locale)
- Custom speed factor tooltip shows the valid value range
- Properly name simulation variable "Yoke X Position" (instead of Y)
- Simulation variables are now formatted according to the system locale

## 0.5.0

### New Features
- Simulation variables have been split into distinct requests, saving both on required space and CPU usage
- The replay speed is now a factor instead of percentage value (1 = normal speed, 2 = double speed etc.)
- Additional simulation variables: 
  * Cowl flaps
  * Electrical master battery
  * General engine starter
  * Folding wing handle
- Simulation variables now shown with units (feet, hPa, ...)
- Added a new "Flight" dialog, showing information about the aircraft and initial flight conditions
- The last CSV export/import directory is stored
- A basic error dialog shows when an import/export error occurs
- The seek interval can now be defined in the settings (either absolute in seconds, or in percent of the record duration)

## 0.4.2

### Bug Fixes

- Do not start the elapsed timer when seeking a play position and not in replay mode (replay does not "skip ahead" when started)

## 0.4.1

### Bug Fixes

- The time widget is now editable when replay is paused
- After importing a CSV file only pause when in connected state
- Do not start the elapsed timer when skipping to begin of recording
- Properly hide window when stay on top is deselected

## 0.4.0

### New Features

- Additional simulation variables: 
  * Propeller RPM
  * Mixture lever positions
  * Body Velocity
  * Rotation Body Velocity
  * Tailhook
  * Canopy
  * Lights (navigation, taxi, strobe, ...)
- Reduce required memory for sample points by using integer data types instead of double values for selected simulation variables
- Pause is enabled after CSV data import
- A high precision timer is used to increase the sample accuracy
- A new recording statistics dialog has been added, also showing a recorded samples per second counter
- New icons for record/play control actions
- When recording sample rate is set to 1 Hz ("one sample per second") then the SimConnect request period is now also set to 1 Hz
- A new "auto" recording sample rate has been added 
  * Recording: samples are collected in an event-based manner ("as they arrive")
  * Replay: samples are always sent "per visual frame"
- Reorganise simulation variables in tabbed widget
- Add additional flight information variables, captured once at start of recording
  * Airline (Callsign)
  * Flight number
  * Tail number
  * Wing span
  * And more

### Bug Fixes

- Properly reset play position to begin after importing CSV data
- Validate the CSV data upon import: specifically the first timestamp must be 0 (timestamps are shifted accordingly)
- "Show simulation variables" action is now deselected when the dialog is closed (via close button)
- Set the initial start position ("on ground") when replay from (or seek to) start
- Prevent aircraft from "dropping out of the sky" after replay, by recording body velocities

## 0.3.1

### Bug Fixes

- CSV import: Properly handle platform-specific line endings 

## 0.3.0

### New Features

- Additional simulation variables: flap positions, water ruder and brakes
- Improved position seek performance
- Skip to begin, end, forward and backward buttons
- Settings dialog with sample rate settings
- Basic CSV import & export
- Window stay on top option

### Bug Fixes

- Make sure that the first sampled data properly starts with a timestamp of 0, in order to properly interpolate the requested values
- Properly close the connection when the server (flight simulator) quits

## 0.2.1

### Bug Fixes

- Properly store aircraft control simulation variables, such as ailerons, yoke position, throttle, elevators and rudder

## 0.2.0

### New Features

- Recording & replay of basic flight controls (rudder, ailerons, flaps, gear, ...)
- Updated user interface
- Separate simulation variables dialog
- Simulation variables are now also shown during replay (in the new simulation variables dialog)
- Add record/play/pause actions, with keyboard shortcuts (r = record, space = play, p = pause)

### Bug Fixes

- Validate the recorded simulation variables, specifically the position (sending invalid values back freezes or even crashes MSFS)
- Properly store the already elapsed time when changing the replay speed, for a smooth continuation of the replay

## 0.1.0

### Features

- Basic recording functionality: record, pause
- Basic aircraft data is recorded:
  * Latitude, longitude, altitude
  * Pitch, bank, heading
  * Aircraft info: on ground, model name
- Basic replay functionality: play, pause, select replay position
- Selectable replay speed

### Bug Fixes

- n/a<|MERGE_RESOLUTION|>--- conflicted
+++ resolved
@@ -11,7 +11,6 @@
   * Note: both the IGC and GPX specifications state that the GNSS altitude (elevation) refer to the WGS84 reference ellipsoid, but not every IGC/GPX file necessarily conforms to the specification and may contain earth gravity model (EGM) geoid altitudes ("above sea level") instead
 - IGC & GPX export
   * The altitude is converted from the geoid (EGM 2008) to height above the WGS84 reference ellipsoid
-<<<<<<< HEAD
 - CSV export
   - A new "position and attitude" format has been added, exporting the position, pitch, bank, heading and speed, including UTC timestamps
 
@@ -19,15 +18,12 @@
 - The order of the logbook table columns can now be changed
 - In the formation module the "Delete" key now deletes the selected aircraft
 - Latitude and longitude values are now formatted with leading zeroes
-=======
-- User interface
-  * Latitude and longitude values are now formatted with leading zeroes
->>>>>>> 82320e92
+- Latitude and longitude values are now formatted with leading zeroes
 
 ### Bug Fixes
 - In the logbook module the date selection column width is now properly calculated (no month name is truncated)
 
-#### Under The Hood
+### Under The Hood
 - Introduction of the GeographicLib
   * Calculating undulation values
   * Geodesic calculations (distance, azimuth, relative position)
