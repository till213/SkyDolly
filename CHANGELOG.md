--- conflicted
+++ resolved
@@ -3,22 +3,17 @@
 ## 0.14.0
 
 ### Improvements
-<<<<<<< HEAD
 - Improved replay of primary flight controls, specifically with 3rd party aircraft
+- New location categories, including improved CSV import & export with Little Navmap
+  * Cabin, Carrier, History, Obstacle, Oil Platform, Settlement
 
 ### Bug Fixes
 - Fixed a potential crash ("illegal access to last data element that might not yet have been recorded") that might occur if starting a recording with the Simulation Variables dialog open
 - Fixed a rare potential crash when closing the application and either the Flight, Simulation Variables or Statistics dialog are open
+- Location CSV export as Little Navmap user points now properly exports "airport" as location type (fixed typo)
 
 ### Under The Hood
 - Small performance improvements
-=======
-- New location categories, including improved CSV import & export with Little Navmap
-  * Cabin, Carrier, History, Obstacle, Oil Platform, Settlement
-  
-### Bug Fixes
-- Location CSV export as Little Navmap user points now properly exports "airport" as location type (fixed typo)
->>>>>>> 1d3811d0
 
 ## 0.13.0
 
