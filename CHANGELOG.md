# Changelog

## 0.8.6

<<<<<<< HEAD
### New Features

- IGC import plugin: the International Gliding Commission (IGC) approved flight recorder format for gliders
  * Basic header data ("H records") import (pilot names, glider type and ID)
  * Basic position ("B records (fix)") import
  * Basic task ("C records") import (waypoints)

### Bug Fixes

- Typo: plural of aircraft is aircraft
- KML import: 
  * "Flight augmentation" (adding flight procedures, aircraft attitude etc.) does properly terminate when imported flight duration is less than 3 minutes
  * Validate the number of imported positions
  * Show a simple error message in case of import failure
=======
### Bug Fixes

- Typo: plural of aircraft is aircraft
>>>>>>> 0673b5bb

## 0.8.5

### New Features

- KML import plugin which imports KML flight data from flightaware.com

### Bug Fixes

- Dates and times are now properly displayed using the system locale (e.g. "8/5/2021" or "5.8.2021" for dates like "August 5 2021",
  "5:35 PM" or "17:35" for times)
  * Date and time table items are now also properly sorted, regardless of their "locale representation"
- Logbook: the date column of the "date chooser widget" is now properly resized according to its content (month names)

## 0.8.4

### Bug Fixes

- The initial velocity when recording a new formation aircraft is now properly set (indicated airspeed, as opposed to true airspeed)
  * Note that the conversion from true to indicated airspeed is currently done with a "rule of thumb" only
  * https://www.pilotmall.com/blogs/news/how-to-calculate-true-airspeed-and-what-it-is-guide
  * Depending on the altitude and especially pressure there might still be a substantial difference to the actual indicated airspeed
- Export
  * Illegal file path characters are replaced by _ in the initially suggested file path
  * KML export: exported character data (title, description) is properly enclosed in a CDATA tag
- Properly update AI aircraft when deleting the user aircraft during replay

## 0.8.3

### Bug Fixes

- The main window is now made a "parent" of the KML export dialog, making sure that the export dialog is always centered and on top of the main window
  * Especially when the "Stay on Top" option is enabled for the main window
- The initial velocity in "fly with formation" replay mode is now properly set
  * Properly converted from feet/s to knots
  * Properly converted from true to indicated airspeed (the SIMCONNECT_DATA_INITPOSITION structure really seems to expected indicated airspeed)

## 0.8.2

### Bug Fixes

- Starting the recording of the first aircraft directly in the Formation module would "teleport" the aircraft to be recorded right to the northpole (0/0 longitude/latitude)
  * The "relative initial recording position" calculation now properly checks the returned "null position" value

## 0.8.1

### Bug Fixes

- Creating new logbooks works again
  * an attempt was made to create a backup before migration of a non-existing database

## 0.8.0

### New Features

- Plugin architecture
  * Import CSV plugin
    - Aircraft can now be _added_ to existing flights ("multiplayer formation flying")
    - Select the aircraft type (used when spawning AI aircraft in formation flights)
    - Aircraft types (name, number of engines, wingspan, ...) are constantly updated upon flight recordings
      * The default aircraft of FS 2020 are already in the logbook and hence immediatelly selectable when importing a CSV file
    - Also refer to new "time offset" feature in the Formation module which is useful to "synchronise multiplayer formation flights", see below
  * Export CSV plugin
  * Export KML plugin ("Google Earth")
    - Basic line style settings
    - Plugin settings are persisted in Sky Dolly application settings
  * SkyConnect plugin architecture
    - SimConnect plugin (currently FS2020 only)
    - Auto-detection of installed flight simulator (automatic plugin selection)
    - Plugin changeable at runtime via settings dialog
  
#### Modules

- Logbook
  * Filtering of flights 
    - By date via creation date tree widget
    - Search field which matches the flight title, user aircraft and destinations
    - Engine type (jet, piston, turboprop, ...)
    - Formation flights (flights having more than one aircraft)
  * The selected _user aircraft_ is now shown in the flight log table (previously: simply the first recorded aircraft of the formation was shown)
- Formation
  * A time offset can be added to the selected aircraft, effectively "shifting" it back or forth on the timeline
    - This is useful for "multiplayer formation flights" in order to synchronise the imported aircraft (also see CSV import plugin above)
  * A new "Fly with Formation" replay mode has been added:
    - All previously recorded aircraft are replayed
    - You fly with your currently loaded user aircraft with the formation ("in addition" to the recorded aircraft)
  * "Take control of recorded user aircraft" still exists
    - You can now switch control between user aircraft (also during replay), by double-clicking on the aircraft in the "Formation" table (or push the "Set User Aircraft" button)
  * Pause will now also "freeze" the user aircraft
    - For both "Fly with formation" and "Take control" replay modes
    - Additionally in "Fly with formation" replay mode user aircraft can be re-positioned relative to the _recorded_ user aircraft in the formation while paused, by clicking on one of the "relative positions"
  * Aircraft can now also be deleted from a formation flight during (paused) replay

### Improvements

- Better support for aircraft engine start & shutdown
- Additional simulation variables
  - Combustion
  - Smoke enabled/disabled (at the time of this writing not yet supported by FS2020)
- Database performance improvements:
  * "forward queries"
  * "Normalisation" of "aircraft type" data (new table - less storage space required)
- A new "View" menu has been added, providing options to show/hide various UI elements such as the module selector
- Logbook backup can now be scheduled, the logbook settings are now in the "File" menu
  * Once a month
  * Once a week
  * Daily
  * Never or whenever exiting Sky Dolly
- Older logbooks are not backed up before migration
  * This can be disabled in the new Logbook Settings (File/Logbook Settings...)
- User interface and usability refinments
  * "Active" icons
  * Small layout optimisations
  * Creating a new logbook now changes into parent directory of the actual logbook directory, when logbook file name (without extension) corresponds with the parent directory name
    - E.g. when creating a new logbook, when the existing one is "c:\Users\The User\Documents\Sky Dolly\Sky Dolly.sdlog", the file dialog will now start with "c:\Users\The User\Documents\"
    - (Previously: "c:\Users\The User\Documents\Sky Dolly\")
  * The replay speed group can now be hidden has well, just like the module selector
    - Both view options are now in the new View menu
    - Hiding the replay speed group and then switching into "minimal UI" mode (key M) allows for a truly minimalistic UI now
    - Note that the module selector and replay speed group view visibiliites cannot be toggled while in "minimal UI": switch to normal UI (key M) first
- Sky Dolly logbooks (*.sdlog) can now be associated with the Sky Dolly application: they will be opened upon double-click on the logbook (file)
  * Associating *.sdlog files with SkyDolly.exe needs to be manually done for now (right-click on file, "Open with...", choose SkyDolly.exe)
- Pressing the same shortcut for the Show Flight|Simulation Variables|Statistics (keys F, V and S respectively) now closes the corresonding dialog again

### Bug Fixes

- Proper "HiDPI support" on Windows

## 0.7.1

### Bug Fixes

- Only the database version is now read from the metadata table when comparing versions
  * Related metadata tables and columns may change in future versions, resulting in an SQL error when trying to read the entire metadata table

## 0.7.0

### New Features

- New module: Formation - record an unlimited number of aircraft and replay them altogher, with one single user interface
  * Simply add new aircraft to the formation by clicking the "record" button while in the Formation module (the plus (+) sign inidcates that aircraft are being added)
  * Previously recorded aircraft are replayed during recording of the new aircraft
  * Change the user aircraft (the one which is being followed by the camera) at any time during replay
  * Take control over the user aircraft any time during replay: manually fly it at any time (and give control back to replay at any time)
  * Delete aircraft from a formation
  * Set the position (relative to the current user aircraft) for the new aircraft to be recorded
- All aircraft are automatically persisted and added to the current flight
- The logbook now shows the number of aircraft per flight
- Start a new flight (starting with a single aircraft) by switching into the Logbook module
- The existing Simulation Variables and Flight dialogs show data about the currently selected user aircraft
- The module selector may be hidden
- Reduced data size of requested simulation variables

### Bug Fixes

- Make sure that the "delete flight" confirmation dialog is on top of the main window (specifically when the "stay on top" option is enabled)

## 0.6.3

### Bug Fixes

- Only the database version is now read from the metadata table when comparing versions
  * Related metadata tables and columns may change in future versions, resulting in an SQL error when trying to read the entire metadata table

## 0.6.2

### New Features

- The logbook (database) version is compared with the current Sky Dolly application version
  * Newer logbooks are not opened with older Sky Dolly applications
  * The user is offered the options to either create a new or open another (existing) logbook, or to cancel the operation

### Bug Fixes

- The logbook table (in the user interface) is cleared upon logbook (database) disconnection
- Decimal points in logbook file names are not "swallowed" anymore (e.g. "My Logbook v0.6.sdlog" is a perfectly fine filename)
- UI elements such as Record and CSV Import/Export are now properly enabled or disabled based on the logbook (database) connection status

## 0.6.1

### Bug Fixes

- Fix "logboog" typo in preview message
- Improve minimal UI switching
- Don't reset the elapsed time to 0 when unpausing a recording
- Keep displayed time when pausing a replay (don't set to total replay time)
- Automatically connect with simulator when seeking position
- Also pause the initially loaded flight
- When "repeat values" is enabled then also repeat values with "zero value" (e.g. "canopy closed")
- Automatically reconnect in case the SimConnect server (flight simulator) has crashed
- Also store the flight into the logbook if a paused recording is stopped
- Don't request SIMCONNECT_PERIOD_NEVER twice (e.g. when stopping a paused recording): prevent SIMCONNECT_EXCEPTION_UNRECOGNIZED_ID server exception
- Ensure that waypoints have distinct timestamp (prevent database unique constraint violation)

## 0.6.0

### New Features

- Add SQLite database support ("logbook") for persistence
  * Each flight is automatically persisted
  * Simple load / delete functionality
  * DB backup and optimisation functionality
- Simple logbook table which lists the recorded flights
- Each flight has an editable title and description
- The previous "Scenario" is now called a "Flight" ("Flight" dialog, shortcut key: F)
- Additional simulation variables support
  * Waypoints (ICAO, latitude/longitude/altitude) are shown in the order of approach; each waypoint is only counted once
  * Local and zulu simulation time
- Replay speed now also available in replay menu, including shortcuts: CTRL + [1 - 4] for slow motion, SHIFT + [1 - 5] for timelapse
- The custom replay speed factor can now be entered either as an absolute factor (1.0 = normal speed) or as percent (100% = normal speed)
- Remove "Yoke X|Y Position" simulation variables (not needed: yokes are still properly animated)
- Option to enable a "minimal UI" (shortcut key: M)
- The window geometry and state are persisted and restored upon application start

## 0.5.2

### New Features

- New "repeat values" settings for selected simulation variables have been introduced: canopy and flaps  
  * Certain aircraft counteract the requested simulation variables, e.g. the canopy closes or the flaps retract automatically
  * So with the "repeat" option enabled and if the given simulation variable has a value greater zero (e.g. "canopy open") then its value is repeatedly sent to Flight Simulator
  * The optimal settings are to disable the "repeat" options (in which case simulation variables are only sent when the value actually changes)

### Bug Fixes

- Fixes a crash which would occur when quitting the application and when the simulation variables dialog was still open
- Altitude and other simulation variables measured in feet are now properly displayed with their unit ('ft')
- Replaced the non-writeable FOLDING WING HANDLE POSITION simulation variable with FOLDING WING LEFT|RIGHT PERCENT

## 0.5.1

### Bug Fixes

- Properly parse the custom speed factor according to the current system locale (decimal delimiter may be , or .)
- The initial custom replay speed factor is now displayed with decimal places (e.g. 1.00 or 1,00 - to illustrate the expected decimal delimiter according to the system locale)
- Custom speed factor tooltip shows the valid value range
- Properly name simulation variable "Yoke X Position" (instead of Y)
- Simulation variables are now formatted according to the system locale

## 0.5.0

### New Features
- Simulation variables have been split into distinct requests, saving both on required space and CPU usage
- The replay speed is now a factor instead of percentage value (1 = normal speed, 2 = double speed etc.)
- Additional simulation variables: 
  * Cowl flaps
  * Electrical master battery
  * General engine starter
  * Folding wing handle
- Simulation variables now shown with units (feet, hPa, ...)
- Added a new "Flight" dialog, showing information about the aircraft and initial flight conditions
- The last CSV export/import directory is stored
- A basic error dialog shows when an import/export error occurs
- The seek interval can now be defined in the settings (either absolute in seconds, or in percent of the record duration)

## 0.4.2

### Bug Fixes

- Do not start the elapsed timer when seeking a play position and not in replay mode (replay does not "skip ahead" when started)

## 0.4.1

### Bug Fixes

- The time widget is now editable when replay is paused
- After importing a CSV file only pause when in connected state
- Do not start the elapsed timer when skipping to begin of recording
- Properly hide window when stay on top is deselected

## 0.4.0

### New Features

- Additional simulation variables: 
  * Propeller RPM
  * Mixture lever positions
  * Body Velocity
  * Rotation Body Velocity
  * Tailhook
  * Canopy
  * Lights (navigation, taxi, strobe, ...)
- Reduce required memory for sample points by using integer data types instead of double values for selected simulation variables
- Pause is enabled after CSV data import
- A high precision timer is used to increase the sample accuracy
- A new recording statistics dialog has been added, also showing a recorded samples per second counter
- New icons for record/play control actions
- When recording sample rate is set to 1 Hz ("one sample per second") then the SimConnect request period is now also set to 1 Hz
- A new "auto" recording sample rate has been added 
  * Recording: samples are collected in an event-based manner ("as they arrive")
  * Replay: samples are always sent "per visual frame"
- Reorganise simulation variables in tabbed widget
- Add additional flight information variables, captured once at start of recording
  * Airline (Callsign)
  * Flight number
  * Tail number
  * Wing span
  * And more

### Bug Fixes

- Properly reset play position to begin after importing CSV data
- Validate the CSV data upon import: specifically the first timestamp must be 0 (timestamps are shifted accordingly)
- "Show simulation variables" action is now deselected when the dialog is closed (via close button)
- Set the initial start position ("on ground") when replay from (or seek to) start
- Prevent aircraft from "dropping out of the sky" after replay, by recording body velocities

## 0.3.1

### Bug Fixes

- CSV import: Properly handle platform-specific line endings 

## 0.3.0

### New Features

- Additional simulation variables: flap positions, water ruder and brakes
- Improved position seek performance
- Skip to begin, end, forward and backward buttons
- Settings dialog with sample rate settings
- Basic CSV import & export
- Window stay on top option

### Bug Fixes

- Make sure that the first sampled data properly starst with a timestamp of 0, in order to properly interpolate the requested values
- Properly close the connection when the server (flight simulator) quits

## 0.2.1

### Bug Fixes

- Properly store aircraft control simulation variables, such as ailerons, yoke position, throttle, elevators and rudder

## 0.2.0

### New Features

- Recording & replay of basic flight controls (rudder, ailerons, flaps, gear, ...)
- Updated user interface
- Separate simulation variables dialog
- Simulation variables are now also shown during replay (in the new simulation variables dialog)
- Add record/play/pause actions, with keyboard shortcuts (r = record, space = play, p = pause)

### Bug Fixes

- Validate the recorded simulation variables, specifically the position (sending invalid values back freezes or even crashes FS 2020)
- Properly store the already elapsed time when changing the replay speed, for a smooth continuation of the replay

## 0.1.0

### Features

- Basic recording functionality: record, pause
- Basic aircraft data is recorded:
  * Latitude, longitude, altitude
  * Pitch, bank, heading
  * Aircraft info: on ground, model name
- Basic replay functionality: play, pause, select replay position
- Selectable replay speed

### Bug Fixes

- n/a<|MERGE_RESOLUTION|>--- conflicted
+++ resolved
@@ -2,7 +2,6 @@
 
 ## 0.8.6
 
-<<<<<<< HEAD
 ### New Features
 
 - IGC import plugin: the International Gliding Commission (IGC) approved flight recorder format for gliders
@@ -17,11 +16,6 @@
   * "Flight augmentation" (adding flight procedures, aircraft attitude etc.) does properly terminate when imported flight duration is less than 3 minutes
   * Validate the number of imported positions
   * Show a simple error message in case of import failure
-=======
-### Bug Fixes
-
-- Typo: plural of aircraft is aircraft
->>>>>>> 0673b5bb
 
 ## 0.8.5
 
