--- conflicted
+++ resolved
@@ -1,9 +1,5 @@
 theme: jekyll-theme-minimal
 title: Sky Dolly
 description: The Black Sheep for your Flight Recordings
-<<<<<<< HEAD
-show_downloads: true
-=======
 show_downloads: false
->>>>>>> 58d33ce6
 logo: assets/img/logo.png