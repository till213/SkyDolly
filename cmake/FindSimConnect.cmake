# SimConnect
# Checks the environment variable MSFS_SDK for the SDK location.
# Defines the variable MSFS_SDK_INSTALLED in case the MSFS SDK is installed, based on the existence of the MSFS_SDK directory
add_library(SimConnect SHARED IMPORTED)
add_library(MSFS::SimConnect ALIAS SimConnect)

if(DEFINED ENV{MSFS_SDK})
    set(MSFS_SDK_PATH $ENV{MSFS_SDK} )
    message(STATUS "MSFS_SDK environment variable set: ${MSFS_SDK_PATH}")
else()
    set(MSFS_SDK_PATH "c:/MSFS SDK/")
    message(STATUS "MSFS_SDK environment variable not set, fallback to: ${MSFS_SDK_PATH}")
endif()

<<<<<<< HEAD
set_property(TARGET SimConnect PROPERTY IMPORTED_LOCATION "${SDK_PREFIX}/SimConnect SDK/lib/SimConnect.dll")
set_property(TARGET SimConnect PROPERTY IMPORTED_IMPLIB "${SDK_PREFIX}/SimConnect SDK/lib/SimConnect.lib")
target_include_directories(SimConnect
    INTERFACE
        "${SDK_PREFIX}/SimConnect SDK/include"
)
=======
if(EXISTS "${MSFS_SDK_PATH}")
    set_property(TARGET SimConnect PROPERTY IMPORTED_LOCATION "${MSFS_SDK_PATH}/SimConnect SDK/lib/SimConnect.dll")
    set_property(TARGET SimConnect PROPERTY IMPORTED_IMPLIB "${MSFS_SDK_PATH}/SimConnect SDK/lib/SimConnect.lib")
    target_include_directories(SimConnect
        INTERFACE
            "${MSFS_SDK_PATH}/SimConnect SDK/include"
    )
    set(MSFS_SDK_INSTALLED true)
    message(STATUS "MSFS SDK installed at ${MSFS_SDK_PATH}")
else()
    message(WARNING "MSFS SDK is not installed")
endif()
>>>>>>> 6f140e62
<|MERGE_RESOLUTION|>--- conflicted
+++ resolved
@@ -12,14 +12,6 @@
     message(STATUS "MSFS_SDK environment variable not set, fallback to: ${MSFS_SDK_PATH}")
 endif()
 
-<<<<<<< HEAD
-set_property(TARGET SimConnect PROPERTY IMPORTED_LOCATION "${SDK_PREFIX}/SimConnect SDK/lib/SimConnect.dll")
-set_property(TARGET SimConnect PROPERTY IMPORTED_IMPLIB "${SDK_PREFIX}/SimConnect SDK/lib/SimConnect.lib")
-target_include_directories(SimConnect
-    INTERFACE
-        "${SDK_PREFIX}/SimConnect SDK/include"
-)
-=======
 if(EXISTS "${MSFS_SDK_PATH}")
     set_property(TARGET SimConnect PROPERTY IMPORTED_LOCATION "${MSFS_SDK_PATH}/SimConnect SDK/lib/SimConnect.dll")
     set_property(TARGET SimConnect PROPERTY IMPORTED_IMPLIB "${MSFS_SDK_PATH}/SimConnect SDK/lib/SimConnect.lib")
@@ -31,5 +23,4 @@
     message(STATUS "MSFS SDK installed at ${MSFS_SDK_PATH}")
 else()
     message(WARNING "MSFS SDK is not installed")
-endif()
->>>>>>> 6f140e62
+endif()