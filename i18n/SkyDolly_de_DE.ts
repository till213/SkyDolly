--- conflicted
+++ resolved
@@ -18,7 +18,59 @@
     </message>
 </context>
 <context>
-<<<<<<< HEAD
+    <name>AircraftHandleWidget</name>
+    <message>
+        <location filename="../src/UserInterface/src/Widgets/AircraftHandleWidget.ui" line="14"/>
+        <source>Form</source>
+        <translation type="unfinished"></translation>
+    </message>
+    <message>
+        <location filename="../src/UserInterface/src/Widgets/AircraftHandleWidget.ui" line="26"/>
+        <source>Handles &amp;&amp; Brakes</source>
+        <translation type="unfinished"></translation>
+    </message>
+    <message>
+        <location filename="../src/UserInterface/src/Widgets/AircraftHandleWidget.ui" line="34"/>
+        <source>Gear</source>
+        <translation type="unfinished"></translation>
+    </message>
+    <message>
+        <location filename="../src/UserInterface/src/Widgets/AircraftHandleWidget.ui" line="54"/>
+        <source>Brake Left</source>
+        <translation type="unfinished"></translation>
+    </message>
+    <message>
+        <location filename="../src/UserInterface/src/Widgets/AircraftHandleWidget.ui" line="74"/>
+        <source>Brake Right</source>
+        <translation type="unfinished"></translation>
+    </message>
+    <message>
+        <location filename="../src/UserInterface/src/Widgets/AircraftHandleWidget.ui" line="94"/>
+        <source>Water Rudder</source>
+        <translation type="unfinished"></translation>
+    </message>
+    <message>
+        <location filename="../src/UserInterface/src/Widgets/AircraftHandleWidget.ui" line="114"/>
+        <source>Tailhook</source>
+        <translation type="unfinished"></translation>
+    </message>
+    <message>
+        <location filename="../src/UserInterface/src/Widgets/AircraftHandleWidget.ui" line="134"/>
+        <source>Canopy Open</source>
+        <translation type="unfinished"></translation>
+    </message>
+    <message>
+        <location filename="../src/UserInterface/src/Widgets/AircraftHandleWidget.cpp" line="119"/>
+        <source>Down</source>
+        <translation type="unfinished"></translation>
+    </message>
+    <message>
+        <location filename="../src/UserInterface/src/Widgets/AircraftHandleWidget.cpp" line="119"/>
+        <source>Up</source>
+        <translation type="unfinished"></translation>
+    </message>
+</context>
+<context>
     <name>AircraftTypeWidget</name>
     <message>
         <location filename="../src/UserInterface/src/Widgets/AircraftTypeWidget.ui" line="14"/>
@@ -87,130 +139,6 @@
     </message>
 </context>
 <context>
-    <name>AircraftVariablesWidget</name>
-=======
-    <name>AircraftHandleWidget</name>
->>>>>>> bb5a9491
-    <message>
-        <location filename="../src/UserInterface/src/Widgets/AircraftHandleWidget.ui" line="14"/>
-        <source>Form</source>
-        <translation type="unfinished"></translation>
-    </message>
-    <message>
-        <location filename="../src/UserInterface/src/Widgets/AircraftHandleWidget.ui" line="26"/>
-        <source>Handles &amp;&amp; Brakes</source>
-        <translation type="unfinished"></translation>
-    </message>
-    <message>
-        <location filename="../src/UserInterface/src/Widgets/AircraftHandleWidget.ui" line="34"/>
-        <source>Gear</source>
-        <translation type="unfinished"></translation>
-    </message>
-    <message>
-        <location filename="../src/UserInterface/src/Widgets/AircraftHandleWidget.ui" line="54"/>
-        <source>Brake Left</source>
-        <translation type="unfinished"></translation>
-    </message>
-    <message>
-        <location filename="../src/UserInterface/src/Widgets/AircraftHandleWidget.ui" line="74"/>
-        <source>Brake Right</source>
-        <translation type="unfinished"></translation>
-    </message>
-    <message>
-        <location filename="../src/UserInterface/src/Widgets/AircraftHandleWidget.ui" line="94"/>
-        <source>Water Rudder</source>
-        <translation type="unfinished"></translation>
-    </message>
-    <message>
-        <location filename="../src/UserInterface/src/Widgets/AircraftHandleWidget.ui" line="114"/>
-        <source>Tailhook</source>
-        <translation type="unfinished"></translation>
-    </message>
-    <message>
-        <location filename="../src/UserInterface/src/Widgets/AircraftHandleWidget.ui" line="134"/>
-        <source>Canopy Open</source>
-        <translation type="unfinished"></translation>
-    </message>
-    <message>
-        <location filename="../src/UserInterface/src/Widgets/AircraftHandleWidget.cpp" line="119"/>
-        <source>Down</source>
-        <translation type="unfinished"></translation>
-    </message>
-    <message>
-        <location filename="../src/UserInterface/src/Widgets/AircraftHandleWidget.cpp" line="119"/>
-        <source>Up</source>
-        <translation type="unfinished"></translation>
-    </message>
-</context>
-<context>
-    <name>AircraftTypeWidget</name>
-    <message>
-        <location filename="../src/UserInterface/src/Widgets/AircraftTypeWidget.ui" line="14"/>
-        <source>Form</source>
-        <translation type="unfinished"></translation>
-    </message>
-    <message>
-        <location filename="../src/UserInterface/src/Widgets/AircraftTypeWidget.ui" line="42"/>
-        <source>Aircraft</source>
-        <translation type="unfinished"></translation>
-    </message>
-    <message>
-        <location filename="../src/UserInterface/src/Widgets/AircraftTypeWidget.ui" line="50"/>
-        <source>Name</source>
-        <translation type="unfinished"></translation>
-    </message>
-    <message>
-        <location filename="../src/UserInterface/src/Widgets/AircraftTypeWidget.ui" line="70"/>
-        <source>Tail Number</source>
-        <translation type="unfinished"></translation>
-    </message>
-    <message>
-        <location filename="../src/UserInterface/src/Widgets/AircraftTypeWidget.ui" line="93"/>
-        <source>Airline</source>
-        <translation type="unfinished"></translation>
-    </message>
-    <message>
-        <location filename="../src/UserInterface/src/Widgets/AircraftTypeWidget.ui" line="113"/>
-        <source>Flight Number</source>
-        <translation type="unfinished"></translation>
-    </message>
-    <message>
-        <location filename="../src/UserInterface/src/Widgets/AircraftTypeWidget.ui" line="133"/>
-        <source>Category</source>
-        <translation type="unfinished"></translation>
-    </message>
-    <message>
-        <location filename="../src/UserInterface/src/Widgets/AircraftTypeWidget.ui" line="162"/>
-        <source>Start On Ground</source>
-        <translation type="unfinished"></translation>
-    </message>
-    <message>
-        <location filename="../src/UserInterface/src/Widgets/AircraftTypeWidget.ui" line="179"/>
-        <source>Initial Speed [Knots]</source>
-        <translation type="unfinished"></translation>
-    </message>
-    <message>
-        <location filename="../src/UserInterface/src/Widgets/AircraftTypeWidget.ui" line="199"/>
-        <source>Wing Span [Feet]</source>
-        <translation type="unfinished"></translation>
-    </message>
-    <message>
-        <location filename="../src/UserInterface/src/Widgets/AircraftTypeWidget.ui" line="222"/>
-        <source>Engine Type</source>
-        <translation type="unfinished"></translation>
-    </message>
-    <message>
-        <location filename="../src/UserInterface/src/Widgets/AircraftTypeWidget.ui" line="245"/>
-        <source>Number of Engines</source>
-        <translation type="unfinished"></translation>
-    </message>
-    <message>
-        <location filename="../src/UserInterface/src/Widgets/AircraftTypeWidget.ui" line="268"/>
-        <source>Altitude Above Ground [Feet]</source>
-        <translation type="unfinished"></translation>
-    </message>
-</context>
-<context>
     <name>AircraftWidget</name>
     <message>
         <location filename="../src/UserInterface/src/Widgets/AircraftWidget.ui" line="20"/>
@@ -362,132 +290,74 @@
     </message>
 </context>
 <context>
-<<<<<<< HEAD
-    <name>FlightConditionsWidget</name>
-    <message>
-        <location filename="../src/UserInterface/src/Widgets/FlightConditionsWidget.ui" line="14"/>
-=======
     <name>FlightConditionWidget</name>
     <message>
         <location filename="../src/UserInterface/src/Widgets/FlightConditionWidget.ui" line="14"/>
->>>>>>> bb5a9491
         <source>Form</source>
         <translation type="unfinished"></translation>
     </message>
     <message>
-<<<<<<< HEAD
-        <location filename="../src/UserInterface/src/Widgets/FlightConditionsWidget.ui" line="20"/>
-=======
         <location filename="../src/UserInterface/src/Widgets/FlightConditionWidget.ui" line="20"/>
->>>>>>> bb5a9491
         <source>Flight Conditions (At Start)</source>
         <translation type="unfinished"></translation>
     </message>
     <message>
-<<<<<<< HEAD
-        <location filename="../src/UserInterface/src/Widgets/FlightConditionsWidget.ui" line="28"/>
-=======
         <location filename="../src/UserInterface/src/Widgets/FlightConditionWidget.ui" line="28"/>
->>>>>>> bb5a9491
         <source>Ground Altitude [Feet]</source>
         <translation type="unfinished"></translation>
     </message>
     <message>
-<<<<<<< HEAD
-        <location filename="../src/UserInterface/src/Widgets/FlightConditionsWidget.ui" line="48"/>
-=======
         <location filename="../src/UserInterface/src/Widgets/FlightConditionWidget.ui" line="48"/>
->>>>>>> bb5a9491
         <source>Surface Type</source>
         <translation type="unfinished"></translation>
     </message>
     <message>
-<<<<<<< HEAD
-        <location filename="../src/UserInterface/src/Widgets/FlightConditionsWidget.ui" line="71"/>
-=======
         <location filename="../src/UserInterface/src/Widgets/FlightConditionWidget.ui" line="71"/>
->>>>>>> bb5a9491
         <source>Temperature [° Celcius]</source>
         <translation type="unfinished"></translation>
     </message>
     <message>
-<<<<<<< HEAD
-        <location filename="../src/UserInterface/src/Widgets/FlightConditionsWidget.ui" line="91"/>
-=======
         <location filename="../src/UserInterface/src/Widgets/FlightConditionWidget.ui" line="91"/>
->>>>>>> bb5a9491
         <source>Total Air Temperature [° Celcius]</source>
         <translation type="unfinished"></translation>
     </message>
     <message>
-<<<<<<< HEAD
-        <location filename="../src/UserInterface/src/Widgets/FlightConditionsWidget.ui" line="111"/>
-=======
         <location filename="../src/UserInterface/src/Widgets/FlightConditionWidget.ui" line="111"/>
->>>>>>> bb5a9491
         <source>Wind Velocity [Knots]</source>
         <translation type="unfinished"></translation>
     </message>
     <message>
-<<<<<<< HEAD
-        <location filename="../src/UserInterface/src/Widgets/FlightConditionsWidget.ui" line="131"/>
-=======
         <location filename="../src/UserInterface/src/Widgets/FlightConditionWidget.ui" line="131"/>
->>>>>>> bb5a9491
         <source>Wind Direction [°]</source>
         <translation type="unfinished"></translation>
     </message>
     <message>
-<<<<<<< HEAD
-        <location filename="../src/UserInterface/src/Widgets/FlightConditionsWidget.ui" line="155"/>
-=======
         <location filename="../src/UserInterface/src/Widgets/FlightConditionWidget.ui" line="155"/>
->>>>>>> bb5a9491
         <source>Precipitation State</source>
         <translation type="unfinished"></translation>
     </message>
     <message>
-<<<<<<< HEAD
-        <location filename="../src/UserInterface/src/Widgets/FlightConditionsWidget.ui" line="175"/>
-=======
         <location filename="../src/UserInterface/src/Widgets/FlightConditionWidget.ui" line="175"/>
->>>>>>> bb5a9491
         <source>Visibility [Metres]</source>
         <translation type="unfinished"></translation>
     </message>
     <message>
-<<<<<<< HEAD
-        <location filename="../src/UserInterface/src/Widgets/FlightConditionsWidget.ui" line="195"/>
-=======
         <location filename="../src/UserInterface/src/Widgets/FlightConditionWidget.ui" line="195"/>
->>>>>>> bb5a9491
         <source>Sea Level Pressure [hPa]</source>
         <translation type="unfinished"></translation>
     </message>
     <message>
-<<<<<<< HEAD
-        <location filename="../src/UserInterface/src/Widgets/FlightConditionsWidget.ui" line="215"/>
-=======
         <location filename="../src/UserInterface/src/Widgets/FlightConditionWidget.ui" line="215"/>
->>>>>>> bb5a9491
         <source>Pitot Icing [%]</source>
         <translation type="unfinished"></translation>
     </message>
     <message>
-<<<<<<< HEAD
-        <location filename="../src/UserInterface/src/Widgets/FlightConditionsWidget.ui" line="235"/>
-=======
         <location filename="../src/UserInterface/src/Widgets/FlightConditionWidget.ui" line="235"/>
->>>>>>> bb5a9491
         <source>Structural Icing [%]</source>
         <translation type="unfinished"></translation>
     </message>
     <message>
-<<<<<<< HEAD
-        <location filename="../src/UserInterface/src/Widgets/FlightConditionsWidget.ui" line="264"/>
-=======
         <location filename="../src/UserInterface/src/Widgets/FlightConditionWidget.ui" line="264"/>
->>>>>>> bb5a9491
         <source>In Clouds</source>
         <translation type="unfinished"></translation>
     </message>
@@ -1146,42 +1016,16 @@
     <name>SimulationVariablesDialog</name>
     <message>
         <location filename="../src/UserInterface/src/Dialogs/SimulationVariablesDialog.ui" line="20"/>
-<<<<<<< HEAD
-        <location filename="../src/UserInterface/src/Dialogs/SimulationVariablesDialog.cpp" line="55"/>
-=======
         <location filename="../src/UserInterface/src/Dialogs/SimulationVariablesDialog.cpp" line="60"/>
->>>>>>> bb5a9491
         <source>Simulation Variables</source>
         <translation type="unfinished"></translation>
     </message>
     <message>
-<<<<<<< HEAD
-        <location filename="../src/UserInterface/src/Dialogs/SimulationVariablesDialog.cpp" line="103"/>
-=======
         <location filename="../src/UserInterface/src/Dialogs/SimulationVariablesDialog.cpp" line="108"/>
->>>>>>> bb5a9491
         <source>&amp;Aircraft</source>
         <translation type="unfinished"></translation>
     </message>
     <message>
-<<<<<<< HEAD
-        <location filename="../src/UserInterface/src/Dialogs/SimulationVariablesDialog.cpp" line="109"/>
-        <source>&amp;Lights</source>
-        <translation type="unfinished"></translation>
-    </message>
-    <message>
-        <location filename="../src/UserInterface/src/Dialogs/SimulationVariablesDialog.cpp" line="106"/>
-        <source>&amp;Flight Controls</source>
-        <translation type="unfinished"></translation>
-    </message>
-    <message>
-        <location filename="../src/UserInterface/src/Dialogs/SimulationVariablesDialog.cpp" line="112"/>
-        <source>Aircraft &amp;Type</source>
-        <translation type="unfinished"></translation>
-    </message>
-    <message>
-        <location filename="../src/UserInterface/src/Dialogs/SimulationVariablesDialog.cpp" line="115"/>
-=======
         <location filename="../src/UserInterface/src/Dialogs/SimulationVariablesDialog.cpp" line="111"/>
         <source>&amp;Engine</source>
         <translation type="unfinished"></translation>
@@ -1213,43 +1057,26 @@
     </message>
     <message>
         <location filename="../src/UserInterface/src/Dialogs/SimulationVariablesDialog.cpp" line="129"/>
->>>>>>> bb5a9491
         <source>&amp;Conditions</source>
         <translation type="unfinished"></translation>
     </message>
     <message>
-<<<<<<< HEAD
-        <location filename="../src/UserInterface/src/Dialogs/SimulationVariablesDialog.cpp" line="128"/>
-=======
         <location filename="../src/UserInterface/src/Dialogs/SimulationVariablesDialog.cpp" line="142"/>
->>>>>>> bb5a9491
         <source>RECORDING</source>
         <translation type="unfinished"></translation>
     </message>
     <message>
-<<<<<<< HEAD
-        <location filename="../src/UserInterface/src/Dialogs/SimulationVariablesDialog.cpp" line="131"/>
-=======
         <location filename="../src/UserInterface/src/Dialogs/SimulationVariablesDialog.cpp" line="145"/>
->>>>>>> bb5a9491
         <source>RECORDING PAUSED</source>
         <translation type="unfinished"></translation>
     </message>
     <message>
-<<<<<<< HEAD
-        <location filename="../src/UserInterface/src/Dialogs/SimulationVariablesDialog.cpp" line="134"/>
-=======
         <location filename="../src/UserInterface/src/Dialogs/SimulationVariablesDialog.cpp" line="148"/>
->>>>>>> bb5a9491
         <source>PLAYBACK</source>
         <translation type="unfinished"></translation>
     </message>
     <message>
-<<<<<<< HEAD
-        <location filename="../src/UserInterface/src/Dialogs/SimulationVariablesDialog.cpp" line="137"/>
-=======
         <location filename="../src/UserInterface/src/Dialogs/SimulationVariablesDialog.cpp" line="151"/>
->>>>>>> bb5a9491
         <source>PLAYPACK PAUSED</source>
         <translation type="unfinished"></translation>
     </message>
