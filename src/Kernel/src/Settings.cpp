/**
 * Sky Dolly - The black sheep for your flight recordings
 *
 * Copyright (c) Oliver Knoll
 * All rights reserved.
 *
 * MIT License
 *
 * Permission is hereby granted, free of charge, to any person obtaining a copy of this
 * software and associated documentation files (the "Software"), to deal in the Software
 * without restriction, including without limitation the rights to use, copy, modify, merge,
 * publish, distribute, sublicense, and/or sell copies of the Software, and to permit persons
 * to whom the Software is furnished to do so, subject to the following conditions:
 *
 * The above copyright notice and this permission notice shall be included in all copies or
 * substantial portions of the Software.
 *
 * THE SOFTWARE IS PROVIDED *AS IS*, WITHOUT WARRANTY OF ANY KIND, EXPRESS OR IMPLIED,
 * INCLUDING BUT NOT LIMITED TO THE WARRANTIES OF MERCHANTABILITY, FITNESS FOR A PARTICULAR
 * PURPOSE AND NONINFRINGEMENT. IN NO EVENT SHALL THE AUTHORS OR COPYRIGHT HOLDERS BE LIABLE
 * FOR ANY CLAIM, DAMAGES OR OTHER LIABILITY, WHETHER IN AN ACTION OF CONTRACT, TORT OR
 * OTHERWISE, ARISING FROM, OUT OF OR IN CONNECTION WITH THE SOFTWARE OR THE USE OR OTHER
 * DEALINGS IN THE SOFTWARE.
 */

#include <QCoreApplication>
#include <QStandardPaths>
#include <QSettings>
#include <QString>

#include "SampleRate.h"
#include "Version.h"
#include "Settings.h"

class SettingsPrivate
{
public:
    QSettings settings;
    Version version;

    QString dbPath;
    double recordSampleRateValue;
    double replaySampleRateValue;
    bool windowStayOnTopEnabled;
<<<<<<< HEAD
=======
    QString dbPath;
>>>>>>> aa79a510
    QString exportPath;
    QString defaultExportPath;
    bool absoluteSeek;
    double seekIntervalSeconds;
    double seekIntervalPercent;

    int previewInfoDialogCount;

    static Settings *instance;
    static constexpr double DefaultRecordSampleRate = SampleRate::toValue(SampleRate::SampleRate::Auto);
    static constexpr bool DefaultWindowStayOnTopEnabled = false;
    static constexpr bool DefaultAbsoluteSeek = true;
    static constexpr double DefaultSeekIntervalSeconds = 1.0;
    static constexpr double DefaultSeekIntervalPercent = 0.5;
<<<<<<< HEAD
    static const QString DefaultDbPath;

    static constexpr int DefaultPreviewInfoDialogCount = 3;
=======
    static constexpr int DefaultPreviewInfoDialogCount = 3;
    static const QString DefaultDbPath;

>>>>>>> aa79a510
    static constexpr int PreviewInfoDialogBase = 20;

    SettingsPrivate() noexcept
        : version(QCoreApplication::instance()->applicationVersion())
    {
        QStringList standardLocations = QStandardPaths::standardLocations(QStandardPaths::StandardLocation::DocumentsLocation);
        if (standardLocations.count() > 0) {
            defaultExportPath = standardLocations.first();
        } else {
            defaultExportPath = ".";
        }
    }

    ~SettingsPrivate() noexcept
    {}
};

const QString SettingsPrivate::DefaultDbPath = QString();

Settings *SettingsPrivate::instance = nullptr;


// PUBLIC

Settings &Settings::getInstance() noexcept
{
    if (SettingsPrivate::instance == nullptr) {
        SettingsPrivate::instance = new Settings();
    }
    return *SettingsPrivate::instance;
}

void Settings::destroyInstance() noexcept
{
    if (SettingsPrivate::instance != nullptr) {
        delete SettingsPrivate::instance;
        SettingsPrivate::instance = nullptr;
    }
}

QString Settings::getDbPath() const noexcept
{
    return d->dbPath;
}

void Settings::setDbPath(const QString &dbPath) noexcept
{
    if (d->dbPath != dbPath) {
        d->dbPath = dbPath;
        emit changed();
    }
}

QString Settings::getExportPath() const noexcept
{
    return d->exportPath;
}

void Settings::setExportPath(QString exportPath)
{
    if (d->exportPath != exportPath) {
        d->exportPath = exportPath;
        emit exportPathChanged(d->exportPath);
    }
}

SampleRate::SampleRate Settings::getRecordSampleRate() const noexcept
{
    return SampleRate::fromValue(d->recordSampleRateValue);
}

double Settings::getRecordSampleRateValue() const noexcept
{
    return d->recordSampleRateValue;
}

void Settings::setRecordSampleRate(SampleRate::SampleRate sampleRate) noexcept
{
    double sampleRateValue = SampleRate::toValue(sampleRate);
    if (d->recordSampleRateValue != sampleRateValue) {
        d->recordSampleRateValue = sampleRateValue;
        emit recordSampleRateChanged(sampleRate);
    }
}

bool Settings::isWindowStaysOnTopEnabled() const noexcept
{
    return d->windowStayOnTopEnabled;
}

void Settings::setWindowStaysOnTopEnabled(bool enable) noexcept
{
    if (d->windowStayOnTopEnabled != enable) {
        d->windowStayOnTopEnabled = enable;
        emit changed();
    }
}

<<<<<<< HEAD
=======
QString Settings::getExportPath() const noexcept
{
    return d->exportPath;
}

void Settings::setExportPath(QString exportPath)
{
    if (d->exportPath != exportPath) {
        d->exportPath = exportPath;
        emit exportPathChanged(d->exportPath);
    }
}

>>>>>>> aa79a510
bool Settings::isAbsoluteSeekEnabled() const noexcept
{
    return d->absoluteSeek;
}

void Settings::setAbsoluteSeekEnabled(bool enable) noexcept
{
    if (d->absoluteSeek != enable) {
        d->absoluteSeek = enable;
        emit absoluteSeekEnabledChanged(d->absoluteSeek);
    }
}

double Settings::getSeekIntervalSeconds() const noexcept
{
    return d->seekIntervalSeconds;
}

void Settings::setSeekIntervalSeconds(double seconds) noexcept
{
    if (d->seekIntervalSeconds != seconds) {
        d->seekIntervalSeconds = seconds;
        emit seekIntervalSecondsChanged(d->seekIntervalSeconds);
    }
}

double Settings::getSeekIntervalPercent() const noexcept
{
    return d->seekIntervalPercent;
}

void Settings::setSeekIntervalPercent(double percent) noexcept
{
    if (d->seekIntervalPercent!= percent) {
        d->seekIntervalPercent = percent;
        emit seekIntervalPercentChanged(d->seekIntervalPercent);
    }
}

int Settings::getPreviewInfoDialogCount() const noexcept
{
    return d->seekIntervalSeconds;
}

void Settings::setPreviewInfoDialogCount(int count) noexcept
{
    if (d->previewInfoDialogCount != count) {
        d->previewInfoDialogCount = count + SettingsPrivate::PreviewInfoDialogBase;
        emit changed();
    }
}

QString Settings::getDbPath() const noexcept
{
    return d->dbPath;
}

void Settings::setDbPath(const QString &dbPath) noexcept
{
    if (d->dbPath != dbPath) {
        d->dbPath = dbPath;
        emit changed();
    }
}

// PUBLIC SLOTS

void Settings::store() noexcept
{
    d->settings.setValue("Version", d->version.toString());
    d->settings.beginGroup("Recording");
    {
        d->settings.setValue("RecordSampleRate", d->recordSampleRateValue);
    }
    d->settings.endGroup();
    d->settings.beginGroup("Replay");
    {
        d->settings.setValue("AbsoluteSeek", d->absoluteSeek);
        d->settings.setValue("SeekIntervalSeconds", d->seekIntervalSeconds);
        d->settings.setValue("SeekIntervalPercent", d->seekIntervalPercent);
    }
    d->settings.endGroup();
    d->settings.beginGroup("Library");
    {
        d->settings.setValue("DbPath", d->dbPath);
    }
    d->settings.endGroup();
<<<<<<< HEAD
    d->settings.beginGroup("Replay");
    {
        d->settings.setValue("AbsoluteSeek", d->absoluteSeek);
        d->settings.setValue("SeekIntervalSeconds", d->seekIntervalSeconds);
        d->settings.setValue("SeekIntervalPercent", d->seekIntervalPercent);
    }
    d->settings.endGroup();
=======
>>>>>>> aa79a510
    d->settings.beginGroup("Window");
    {
        d->settings.setValue("WindowStaysOnTopEnabled", d->windowStayOnTopEnabled);
    }
    d->settings.endGroup();
    d->settings.beginGroup("Paths");
    {
        d->settings.setValue("ExportPath", d->exportPath);
    }
    d->settings.endGroup();
    d->settings.beginGroup("_Preview");
    {
        d->settings.setValue("PreviewInfoDialogCount", d->previewInfoDialogCount);
    }
    d->settings.endGroup();
}

void Settings::restore() noexcept
{
    QString version;
    version = d->settings.value("Version", getVersion().toString()).toString();
    Version settingsVersion(version);
    if (settingsVersion < getVersion()) {
#ifdef DEBUG
        qDebug("Settings::restore: app version: %s, settings version: %s, conversion might be necessary!",
               qPrintable(getVersion().toString()), qPrintable(settingsVersion.toString()));
        /*!\todo Settings conversion as necessary */
#endif
    }

    bool ok;
    d->settings.beginGroup("Recording");
    {
        d->recordSampleRateValue = d->settings.value("RecordSampleRate", SettingsPrivate::DefaultRecordSampleRate).toDouble(&ok);
        if (!ok) {
            qWarning("The record sample rate in the settings could not be parsed, so setting value to default value %f", SettingsPrivate::DefaultRecordSampleRate);
            d->recordSampleRateValue = SettingsPrivate::DefaultRecordSampleRate;
        }
    }
    d->settings.endGroup();
    d->settings.beginGroup("Library");
    {
        d->dbPath = d->settings.value("DbPath", SettingsPrivate::DefaultDbPath).toString();
    }
    d->settings.endGroup();
    d->settings.beginGroup("Replay");
    {
        d->absoluteSeek = d->settings.value("AbsoluteSeek", SettingsPrivate::DefaultAbsoluteSeek).toBool();
        d->seekIntervalSeconds = d->settings.value("SeekIntervalSeconds", SettingsPrivate::DefaultSeekIntervalSeconds).toDouble(&ok);
        if (!ok) {
            qWarning("The seek interval [seconds] in the settings could not be parsed, so setting value to default value %f", SettingsPrivate::DefaultSeekIntervalSeconds);
            d->seekIntervalSeconds = SettingsPrivate::DefaultSeekIntervalSeconds;
        }
        d->seekIntervalPercent = d->settings.value("SeekIntervalPercent", SettingsPrivate::DefaultSeekIntervalPercent).toDouble(&ok);
        if (!ok) {
            qWarning("The seek interval [percent] in the settings could not be parsed, so setting value to default value %f", SettingsPrivate::DefaultSeekIntervalPercent);
            d->seekIntervalPercent = SettingsPrivate::DefaultSeekIntervalPercent;
        }
    }
    d->settings.endGroup();
    d->settings.beginGroup("Window");
    {
        d->windowStayOnTopEnabled = d->settings.value("WindowStaysOnTopEnabled", SettingsPrivate::DefaultWindowStayOnTopEnabled).toBool();
    }
    d->settings.endGroup();
    d->settings.beginGroup("Paths");
    {
        d->exportPath = d->settings.value("ExportPath", d->defaultExportPath).toString();
    }
    d->settings.endGroup();
    d->settings.beginGroup("_Preview");
    {
        d->previewInfoDialogCount = d->settings.value("PreviewInfoDialogCount", SettingsPrivate::DefaultPreviewInfoDialogCount + SettingsPrivate::PreviewInfoDialogBase).toInt(&ok);
        if (!ok) {
            d->previewInfoDialogCount = SettingsPrivate::DefaultPreviewInfoDialogCount + SettingsPrivate::PreviewInfoDialogBase;
        }
        if (d->previewInfoDialogCount < SettingsPrivate::PreviewInfoDialogBase) {
            d->previewInfoDialogCount = SettingsPrivate::DefaultPreviewInfoDialogCount + SettingsPrivate::PreviewInfoDialogBase;
        }
    }
    d->settings.endGroup();
}

// PROTECTED

Settings::~Settings()
{
    store();
}

const Version &Settings::getVersion() const
{
    return d->version;
}

// PRIVATE

Settings::Settings() noexcept
    : d(std::make_unique<SettingsPrivate>())
{
    restore();
    frenchConnection();
}

void Settings::frenchConnection() noexcept
{
    connect(this, &Settings::recordSampleRateChanged,
            this, &Settings::changed);
    connect(this, &Settings::replaySampleRateChanged,
            this, &Settings::changed);
    connect(this, &Settings::exportPathChanged,
            this, &Settings::changed);
    connect(this, &Settings::absoluteSeekEnabledChanged,
            this, &Settings::changed);
    connect(this, &Settings::seekIntervalSecondsChanged,
            this, &Settings::changed);
    connect(this, &Settings::seekIntervalPercentChanged,
            this, &Settings::changed);
}<|MERGE_RESOLUTION|>--- conflicted
+++ resolved
@@ -40,12 +40,7 @@
 
     QString dbPath;
     double recordSampleRateValue;
-    double replaySampleRateValue;
     bool windowStayOnTopEnabled;
-<<<<<<< HEAD
-=======
-    QString dbPath;
->>>>>>> aa79a510
     QString exportPath;
     QString defaultExportPath;
     bool absoluteSeek;
@@ -55,20 +50,14 @@
     int previewInfoDialogCount;
 
     static Settings *instance;
+    static const QString DefaultDbPath;
     static constexpr double DefaultRecordSampleRate = SampleRate::toValue(SampleRate::SampleRate::Auto);
     static constexpr bool DefaultWindowStayOnTopEnabled = false;
     static constexpr bool DefaultAbsoluteSeek = true;
     static constexpr double DefaultSeekIntervalSeconds = 1.0;
     static constexpr double DefaultSeekIntervalPercent = 0.5;
-<<<<<<< HEAD
-    static const QString DefaultDbPath;
 
     static constexpr int DefaultPreviewInfoDialogCount = 3;
-=======
-    static constexpr int DefaultPreviewInfoDialogCount = 3;
-    static const QString DefaultDbPath;
-
->>>>>>> aa79a510
     static constexpr int PreviewInfoDialogBase = 20;
 
     SettingsPrivate() noexcept
@@ -167,22 +156,6 @@
     }
 }
 
-<<<<<<< HEAD
-=======
-QString Settings::getExportPath() const noexcept
-{
-    return d->exportPath;
-}
-
-void Settings::setExportPath(QString exportPath)
-{
-    if (d->exportPath != exportPath) {
-        d->exportPath = exportPath;
-        emit exportPathChanged(d->exportPath);
-    }
-}
-
->>>>>>> aa79a510
 bool Settings::isAbsoluteSeekEnabled() const noexcept
 {
     return d->absoluteSeek;
@@ -235,51 +208,28 @@
     }
 }
 
-QString Settings::getDbPath() const noexcept
-{
-    return d->dbPath;
-}
-
-void Settings::setDbPath(const QString &dbPath) noexcept
-{
-    if (d->dbPath != dbPath) {
-        d->dbPath = dbPath;
-        emit changed();
-    }
-}
-
 // PUBLIC SLOTS
 
 void Settings::store() noexcept
 {
     d->settings.setValue("Version", d->version.toString());
+    d->settings.beginGroup("Library");
+    {
+        d->settings.setValue("DbPath", d->dbPath);
+    }
+    d->settings.endGroup();
     d->settings.beginGroup("Recording");
     {
         d->settings.setValue("RecordSampleRate", d->recordSampleRateValue);
     }
-    d->settings.endGroup();
+    d->settings.endGroup();    
     d->settings.beginGroup("Replay");
     {
         d->settings.setValue("AbsoluteSeek", d->absoluteSeek);
         d->settings.setValue("SeekIntervalSeconds", d->seekIntervalSeconds);
         d->settings.setValue("SeekIntervalPercent", d->seekIntervalPercent);
     }
-    d->settings.endGroup();
-    d->settings.beginGroup("Library");
-    {
-        d->settings.setValue("DbPath", d->dbPath);
-    }
-    d->settings.endGroup();
-<<<<<<< HEAD
-    d->settings.beginGroup("Replay");
-    {
-        d->settings.setValue("AbsoluteSeek", d->absoluteSeek);
-        d->settings.setValue("SeekIntervalSeconds", d->seekIntervalSeconds);
-        d->settings.setValue("SeekIntervalPercent", d->seekIntervalPercent);
-    }
-    d->settings.endGroup();
-=======
->>>>>>> aa79a510
+    d->settings.endGroup();    
     d->settings.beginGroup("Window");
     {
         d->settings.setValue("WindowStaysOnTopEnabled", d->windowStayOnTopEnabled);
@@ -311,6 +261,11 @@
     }
 
     bool ok;
+    d->settings.beginGroup("Library");
+    {
+        d->dbPath = d->settings.value("DbPath", SettingsPrivate::DefaultDbPath).toString();
+    }
+    d->settings.endGroup();
     d->settings.beginGroup("Recording");
     {
         d->recordSampleRateValue = d->settings.value("RecordSampleRate", SettingsPrivate::DefaultRecordSampleRate).toDouble(&ok);
@@ -319,12 +274,7 @@
             d->recordSampleRateValue = SettingsPrivate::DefaultRecordSampleRate;
         }
     }
-    d->settings.endGroup();
-    d->settings.beginGroup("Library");
-    {
-        d->dbPath = d->settings.value("DbPath", SettingsPrivate::DefaultDbPath).toString();
-    }
-    d->settings.endGroup();
+    d->settings.endGroup();    
     d->settings.beginGroup("Replay");
     {
         d->absoluteSeek = d->settings.value("AbsoluteSeek", SettingsPrivate::DefaultAbsoluteSeek).toBool();
