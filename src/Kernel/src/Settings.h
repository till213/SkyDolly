/**
 * Sky Dolly - The black sheep for your flight recordings
 *
 * Copyright (c) Oliver Knoll
 * All rights reserved.
 *
 * MIT License
 *
 * Permission is hereby granted, free of charge, to any person obtaining a copy of this
 * software and associated documentation files (the "Software"), to deal in the Software
 * without restriction, including without limitation the rights to use, copy, modify, merge,
 * publish, distribute, sublicense, and/or sell copies of the Software, and to permit persons
 * to whom the Software is furnished to do so, subject to the following conditions:
 *
 * The above copyright notice and this permission notice shall be included in all copies or
 * substantial portions of the Software.
 *
 * THE SOFTWARE IS PROVIDED *AS IS*, WITHOUT WARRANTY OF ANY KIND, EXPRESS OR IMPLIED,
 * INCLUDING BUT NOT LIMITED TO THE WARRANTIES OF MERCHANTABILITY, FITNESS FOR A PARTICULAR
 * PURPOSE AND NONINFRINGEMENT. IN NO EVENT SHALL THE AUTHORS OR COPYRIGHT HOLDERS BE LIABLE
 * FOR ANY CLAIM, DAMAGES OR OTHER LIABILITY, WHETHER IN AN ACTION OF CONTRACT, TORT OR
 * OTHERWISE, ARISING FROM, OUT OF OR IN CONNECTION WITH THE SOFTWARE OR THE USE OR OTHER
 * DEALINGS IN THE SOFTWARE.
 */
#ifndef SETTINGS_H
#define SETTINGS_H

#include <memory>

#include <QObject>
#include <QSettings>

#include "SampleRate.h"
#include "KernelLib.h"

class SettingsPrivate;
class Version;

/*!
 * The application settings. These settings are persisted to user configuration
 * files.
 */
class KERNEL_API Settings : public QObject
{
    Q_OBJECT
public:

    /*!
     * Returns the singleton Settings instance.
     *
     * \return a reference to the singleton
     */
    static Settings &getInstance() noexcept;

    /*!
     * Destroys the singleton instance. To be called when the application is just
     * about to terminate. The settings are persisted just before destruction
     * as well, in configuration files (or the registry).
     */
    static void destroyInstance() noexcept;

<<<<<<< HEAD
    /*!
     * Returns the recording sample rate enumeration value.
     *
     * \return the SampleRate#SampleRate enumeration value.
     */
=======
    QString getLibraryPath() const noexcept;
    void setLibraryPath(const QString &libraryPath) noexcept;

>>>>>>> c5d19295
    SampleRate::SampleRate getRecordSampleRate() const noexcept;

    /*!
     * Returns the recording sample rate in Hz.
     *
     * \return the recording sample rate in Hz
     */
    double getRecordSampleRateValue() const noexcept;

    /*!
     * Sets the recording sample rate.
     *
     * \param sampleRate
     *        the SampleRate#SampleRate enumeration value
     * \sa recordSampleRateChanged()
     */
    void setRecordSampleRate(SampleRate::SampleRate sampleRate) noexcept;

    /*!
     * Returns whether the \e stay \e on \e top option is enabled.
     *
     * \return \c true if the application window is kept in the foreground;
     *         \c false else
     */
    bool isWindowStaysOnTopEnabled() const noexcept;

    /*!
     * Sets the \e stay \e on \e top option.
     *
     * \param enable
     *        \c true in order to keep the application windoww in the foreground;
     *        \c false to enable default window behaviour
     */
    void setWindowStaysOnTopEnabled(bool enable) noexcept;

    /*!
     * Returns the path of the directory which was last accessed during export or import.
     *
     * \return the path of the last export / import directory
     */
    QString getExportPath() const noexcept;

    /*!
     * Sets the path of the directory which was last accessed during export or import.
     *
     * \param exportPath
     *        the path of the last export / import directory
     * \sa exportPathChanged()
     */
    void setExportPath(QString exportPath);

    /*!
     * Returns whether the fast-forward / backward interval is an absolute value (in milliseconds).
     * \return \c true if the seek interval is an absolute value; \c false if the interval is
     *         relative (in percent of the duration)
     */
    bool isAbsoluteSeekEnabled() const noexcept;

    /*!
     * Sets whether the fast-forward / backward interval is an absolute value (in milliseconds).
     *
     * \param enable
     *        set to \c true in order to set the seek interval as an absolute value; \c false to
     *        set the seek interval as relative value (in percent of the duration)
     * \sa absoluteSeekEnabledChanged()
     */
    void setAbsoluteSeekEnabled(bool enable) noexcept;

    /*!
     * Returns the absolute seek interval.
     *
     * \return the absolute seek interval in seconds
     */
    double getSeekIntervalSeconds() const noexcept;

    /*!
     * \Sets the absolute seek interval.
     *
     * \param seconds
     *        the absolute seek interval in seconds
     * \sa seekIntervalSecondsChanged()
     */
    void setSeekIntervalSeconds(double seconds) noexcept;

    /*!
     * Returns the relative seek interval.
     *
     * \return the relative seek interval in percent of the duration
     */
    double getSeekIntervalPercent() const noexcept;

    /*!
     * Sets the relative seek interval in percent.
     *
     * \param percent
     *        the seek interval in percent of the duration
     * \sa seekIntervalPercentChanged
     */
    void setSeekIntervalPercent(double percent) noexcept;

    /*!
     * Returns the count of how many times the "preview" dialog is still
     * to be shown.
     *
     * \obsolete
     */
    int getPreviewInfoDialogCount() const noexcept;

    /*!
     * Sets the count of how many times the "preview" dialog is still
     * to be shown.
     *
     * \obsolete
     */
    void setPreviewInfoDialogCount(int count) noexcept;

public slots:
    /*!
     * Stores these Settings to a user configuration file.
     */
    void store() noexcept;

    /*!
     * Restores these Settings from a user configuration file. If no user
     * configuration is present the settings are set to default values.
     *
     * \sa #changed()
     */
    void restore() noexcept;

signals:
    /*!
     * Emitted when the library path has changed.
     *
     * \sa changed()
     */
    void libraryPathChanged(const QString &libraryPath);

    /*!
     * Emitted when the record sample rate has changed.
     *
     * \sa changed()
     */
    void recordSampleRateChanged(SampleRate::SampleRate sampleRate);

    /*!
     * Emitted when the export path has changed.
     *
     * \sa changed()
     */
    void exportPathChanged(const QString &exportPath);

    /*!
     * Emitted when the absolute/relative seek setting has changed.
     *
     * \sa changed()
     */
    void absoluteSeekEnabledChanged(bool enabled);

    /*!
     * Emitted when the seek interval in secondshas changed.
     *
     * \sa changed()
     */
    void seekIntervalSecondsChanged(double seconds);

    /*!
     * Emitted when the seek interval in percent has changed.
     *
     * \sa changed()
     */
    void seekIntervalPercentChanged(double percent);

    /*!
     * Emitted when any setting has changed.
     */
    void changed();

protected:
    virtual ~Settings();
    const Version &getVersion() const;

private:
    Q_DISABLE_COPY(Settings)
    std::unique_ptr<SettingsPrivate> d;

    Settings() noexcept;

    void frenchConnection() noexcept;
};

#endif // SETTINGS_H<|MERGE_RESOLUTION|>--- conflicted
+++ resolved
@@ -59,17 +59,14 @@
      */
     static void destroyInstance() noexcept;
 
-<<<<<<< HEAD
-    /*!
-     * Returns the recording sample rate enumeration value.
-     *
-     * \return the SampleRate#SampleRate enumeration value.
-     */
-=======
     QString getLibraryPath() const noexcept;
     void setLibraryPath(const QString &libraryPath) noexcept;
 
->>>>>>> c5d19295
+    /*!
+     * Returns the recording sample rate enumeration value.
+     *
+     * \return the SampleRate#SampleRate enumeration value.
+     */
     SampleRate::SampleRate getRecordSampleRate() const noexcept;
 
     /*!
