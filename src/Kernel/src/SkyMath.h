--- conflicted
+++ resolved
@@ -48,23 +48,18 @@
     /*! The range (number of values) for percent values. */
     inline constexpr double PercentRange8 = PercentMax8;
 
-<<<<<<< HEAD
     /*!
      * Returns the sign of \c val.
      *
      * \return -1 if \c val is a negative value; 0 for \c val
      *         0; +1 else
      */
-    template <typename T> int sgn(T val) noexcept
-=======
     template <typename T>
     int sgn(T val) noexcept
->>>>>>> c5d19295
     {
         return (T(0) < val) - (val < T(0));
     }
 
-<<<<<<< HEAD
     /*!
      * Normalises the value \c y1 by comparing its sign with
      * the \em previous value \c y0, which come from a
@@ -92,11 +87,8 @@
      * or samples values like 165, 175, -175, -165 becomes 165, 175, 185, 195, and
      * the normalised values are then suitable for interpolation.
      */
-    template <typename T> T normalise180(T y0, T y1) noexcept
-=======
     template <typename T>
     T normalise180(T y0, T y1) noexcept
->>>>>>> c5d19295
     {
         T y1n;
         T s0 = sgn(y0);
@@ -191,18 +183,14 @@
         return v;
     }
 
-<<<<<<< HEAD
     /*!
      * Interpolates circular values in a range of [0, 360[ using Hermite
      * (cubic) interpolation.
      *
      * Also refer to \c #interpolateHermite().
      */
-    template <typename T> T interpolateHermite360(
-=======
     template <typename T>
     T interpolateHermite360(
->>>>>>> c5d19295
         T y0, T y1, T y2, T y3,
         T mu,
         T tension = T(0),
@@ -211,7 +199,6 @@
         return interpolateHermite180(y0 - T(180), y1 - T(180), y2 - T(180), y3 - T(180), mu, tension, bias) + T(180);
     }
 
-<<<<<<< HEAD
     /*!
      * Interpolates between \c p1 and \c p2 and using linear interpolation.
      *
@@ -222,11 +209,8 @@
      * \param mu
      *        the interpolation factor in [0.0, 1.0]
      */
-    template <typename T, typename U> T interpolateLinear(T p1, T p2, U mu) noexcept
-=======
     template <typename T, typename U>
     T interpolateLinear(T p1, T p2, U mu) noexcept
->>>>>>> c5d19295
     {
         if (std::is_integral<T>::value) {
             return p1 + qRound(mu * (U(p2) - U(p1)));
