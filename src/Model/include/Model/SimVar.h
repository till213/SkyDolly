--- conflicted
+++ resolved
@@ -31,122 +31,6 @@
 namespace SimVar
 {
     // Simulation variables (SimConnect)
-<<<<<<< HEAD
-    constexpr char Latitude[] = "Plane Latitude";
-    constexpr char Longitude[] = "Plane Longitude";
-    constexpr char Altitude[] = "Plane Altitude";
-    constexpr char IndicatedAltitude[] = "Indicated Altitude";
-    constexpr char Pitch[] = "Plane Pitch Degrees";
-    constexpr char Bank[] = "Plane Bank Degrees";
-    constexpr char TrueHeading[] = "Plane Heading Degrees True";
-
-    constexpr char VelocityBodyX[] = "Velocity Body X";
-    constexpr char VelocityBodyY[] = "Velocity Body Y";
-    constexpr char VelocityBodyZ[] = "Velocity Body Z";
-    constexpr char RotationVelocityBodyX[] = "Rotation Velocity Body X";
-    constexpr char RotationVelocityBodyY[] = "Rotation Velocity Body Y";
-    constexpr char RotationVelocityBodyZ[] = "Rotation Velocity Body Z";
-
-    constexpr char RudderPosition[] = "Rudder Pedal Position";
-    constexpr char ElevatorPosition[] = "Yoke Y Position";
-    constexpr char AileronPosition[] = "Yoke X Position";
-
-    constexpr char ThrottleLeverPosition1[] = "General Eng Throttle Lever Position:1";
-    constexpr char ThrottleLeverPosition2[] = "General Eng Throttle Lever Position:2";
-    constexpr char ThrottleLeverPosition3[] = "General Eng Throttle Lever Position:3";
-    constexpr char ThrottleLeverPosition4[] = "General Eng Throttle Lever Position:4";
-    constexpr char PropellerLeverPosition1[] = "General Eng Propeller Lever Position:1";
-    constexpr char PropellerLeverPosition2[] = "General Eng Propeller Lever Position:2";
-    constexpr char PropellerLeverPosition3[] = "General Eng Propeller Lever Position:3";
-    constexpr char PropellerLeverPosition4[] = "General Eng Propeller Lever Position:4";
-    constexpr char MixtureLeverPosition1[] = "General Eng Mixture Lever Position:1";
-    constexpr char MixtureLeverPosition2[] = "General Eng Mixture Lever Position:2";
-    constexpr char MixtureLeverPosition3[] = "General Eng Mixture Lever Position:3";
-    constexpr char MixtureLeverPosition4[] = "General Eng Mixture Lever Position:4";
-    constexpr char RecipEngineCowlFlapPosition1[] = "Recip Eng Cowl Flap Position:1";
-    constexpr char RecipEngineCowlFlapPosition2[] = "Recip Eng Cowl Flap Position:2";
-    constexpr char RecipEngineCowlFlapPosition3[] = "Recip Eng Cowl Flap Position:3";
-    constexpr char RecipEngineCowlFlapPosition4[] = "Recip Eng Cowl Flap Position:4";
-    constexpr char ElectricalMasterBattery1[] = "Electrical Master Battery:1";
-    constexpr char ElectricalMasterBattery2[] = "Electrical Master Battery:2";
-    constexpr char ElectricalMasterBattery3[] = "Electrical Master Battery:3";
-    constexpr char ElectricalMasterBattery4[] = "Electrical Master Battery:4";
-    constexpr char GeneralEngineStarter1[] = "General Eng Starter:1";
-    constexpr char GeneralEngineStarter2[] = "General Eng Starter:2";
-    constexpr char GeneralEngineStarter3[] = "General Eng Starter:3";
-    constexpr char GeneralEngineStarter4[] = "General Eng Starter:4";
-    constexpr char GeneralEngineCombustion1[] = "General Eng Combustion:1";
-    constexpr char GeneralEngineCombustion2[] = "General Eng Combustion:2";
-    constexpr char GeneralEngineCombustion3[] = "General Eng Combustion:3";
-    constexpr char GeneralEngineCombustion4[] = "General Eng Combustion:4";
-
-    constexpr char LeadingEdgeFlapsLeftPercent[] = "Leading Edge Flaps Left Percent";
-    constexpr char LeadingEdgeFlapsRightPercent[] = "Leading Edge Flaps Right Percent";
-    constexpr char TrailingEdgeFlapsLeftPercent[] = "Trailing Edge Flaps Left Percent";
-    constexpr char TrailingEdgeFlapsRightPercent[] = "Trailing Edge Flaps Right Percent";
-    constexpr char SpoilersHandlePosition[] = "Spoilers Handle Position";
-    constexpr char FlapsHandleIndex[] = "Flaps Handle Index";
-
-    constexpr char BrakeLeftPosition[] = "Brake Left Position";
-    constexpr char BrakeRightPosition[] = "Brake Right Position";
-    constexpr char WaterRudderHandlePosition[] = "Water Rudder Handle Position";
-    constexpr char TailhookPosition[] = "Tailhook Position";
-    constexpr char CanopyOpen[] = "Canopy Open";
-    constexpr char GearHandlePosition[] = "Gear Handle Position";
-    constexpr char SmokeEnable[] = "Smoke Enable";
-    constexpr char FoldingWingLeftPercent[] = "Folding Wing Left Percent";
-    constexpr char FoldingWingRightPercent[] = "Folding Wing Right Percent";
-
-    constexpr char LightStates[] = "Light States";
-
-    constexpr char Title[] = "Title";
-    constexpr char ATCId[] = "ATC Id";
-    constexpr char ATCAirline[] = "ATC Airline";
-    constexpr char ATCFlightNumber[] = "ATC Flight Number";
-    constexpr char Category[] = "Category";
-
-    constexpr char SimOnGround[] = "Sim On Ground";
-    constexpr char PlaneAltAboveGround[] = "Plane Alt Above Ground";
-    constexpr char AirspeedTrue[] = "Airspeed True";
-    constexpr char AirspeedIndicated[] = "Airspeed Indicated";
-    constexpr char SurfaceType[] = "Surface Type";
-    constexpr char WingSpan[] = "Wing Span";
-    constexpr char NumberOfEngines[] = "Number Of Engines";
-    constexpr char EngineType[] = "Engine Type";
-
-    constexpr char GroundAltitude[] = "Ground Altitude";
-    constexpr char AmbientTemperature[] = "Ambient Temperature";
-    constexpr char TotalAirTemperature[] = "Total Air Temperature";
-    constexpr char AmbientWindVelocity[] = "Ambient Wind Velocity";
-    constexpr char AmbientWindDirection[] = "Ambient Wind Direction";
-    constexpr char AmbientPrecipState[] = "Ambient Precip State";
-    constexpr char AmbientInCloud[] = "Ambient In Cloud";
-    constexpr char AmbientVisibility[] = "Ambient Visibility";
-    constexpr char SeaLevelPressure[] = "Sea Level Pressure";
-    constexpr char PitotIcePct[] = "Pitot Ice Pct";
-    constexpr char StructuralIcePct[] = "Structural Ice Pct";
-
-    constexpr char GpsWPNextId[] = "GPS WP Next Id";
-    constexpr char GpsWPNextLat[] = "GPS WP Next Lat";
-    constexpr char GpsWPNextLon[] = "GPS WP Next Lon";
-    constexpr char GpsWPNextAlt[] = "GPS WP Next Alt";
-    constexpr char GpsWPPrevId[] = "GPS WP Prev Id";
-    constexpr char GpsWPPrevLat[] = "GPS WP Prev Lat";
-    constexpr char GpsWPPrevLon[] = "GPS WP Prev Lon";
-    constexpr char GpsWPPrevAlt[] = "GPS WP Prev Alt";
-
-    constexpr char LocalTime[] = "Local Time";
-    constexpr char LocalYear[] = "Local Year";
-    constexpr char LocalMonthOfYear[] = "Local Month of Year";
-    constexpr char LocalDayOfMonth[] = "Local Day of Month";
-
-    constexpr char ZuluTime[] = "Zulu Time";
-    constexpr char ZuluYear[] = "Zulu Year";
-    constexpr char ZuluMonthOfYear[] = "Zulu Month of Year";
-    constexpr char ZuluDayOfMonth[] = "Zulu Day of Month";
-
-    constexpr char Timestamp[] = "Timestamp";
-=======
     constexpr const char *Latitude = "Plane Latitude";
     constexpr const char *Longitude = "Plane Longitude";
     constexpr const char *Altitude = "Plane Altitude";
@@ -261,7 +145,6 @@
     constexpr const char *ZuluDayOfMonth = "Zulu Day of Month";
 
     constexpr const char *Timestamp = "Timestamp";
->>>>>>> 629a2cb2
 }
 
 #endif // SIMVAR_H