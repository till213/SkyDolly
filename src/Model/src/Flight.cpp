--- conflicted
+++ resolved
@@ -190,11 +190,7 @@
         if (index <= d->userAircraftIndex) {
             // An aircraft with a lower index or the user aircraft index itself
             // has been removed -> shift down the user aircraft index accordingly
-<<<<<<< HEAD
-            setUserAircraftIndex(qMax(d->userAircraftIndex - 1, 0));
-=======
             setUserAircraftIndex(std::max(d->userAircraftIndex - 1, 0));
->>>>>>> 2fe7090e
         }
         aircraftId = d->aircraft.at(index)->getId();
         d->aircraft.erase(d->aircraft.begin() + index);
