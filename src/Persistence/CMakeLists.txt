--- conflicted
+++ resolved
@@ -69,12 +69,7 @@
 )
 
 set(PERSISTENCE_LIBS
-<<<<<<< HEAD
-    Qt${QT_VERSION_MAJOR}::Widgets Qt${QT_VERSION_MAJOR}::Sql Kernel Model
     Qt${QT_VERSION_MAJOR}::Widgets Qt${QT_VERSION_MAJOR}::Sql Kernel Model SkyConnect
-=======
-    Qt${QT_VERSION_MAJOR}::Core Qt${QT_VERSION_MAJOR}::Sql Kernel Model SkyConnect
->>>>>>> d1fb135e
 )
 if (APPLE)
     list(APPEND PERSISTENCE_LIBS -lc++)
