--- conflicted
+++ resolved
@@ -1043,34 +1043,20 @@
 alter table position drop column velocity_y;
 alter table position drop column velocity_z;
 
-<<<<<<< HEAD
-@migr(id = "286b9b25-8bfa-431d-9904-93d2b94f19ad", descn = "Valid dates - remove inconsistent local end simulation times", step_cnt = 7)
-update flight
-set end_local_sim_time = null
-where start_local_sim_time > end_local_sim_time;
-
-@migr(id = "286b9b25-8bfa-431d-9904-93d2b94f19ad", descn = "Valid dates - remove inconsistent zulu end simulation times", step = 2)
-update flight
-set end_zulu_sim_time = null
-where start_zulu_sim_time > end_local_sim_time;
-
-@migr(id = "286b9b25-8bfa-431d-9904-93d2b94f19ad", descn = "Valid dates - ensure consistent date time format", step = 3)
-=======
 @migr(id = "286b9b25-8bfa-431d-9904-93d2b94f19ad", descn = "Valid dates - ensure consistent date time format", step_cnt = 6)
->>>>>>> 64c9e2e5
 update flight
 set creation_time        = strftime('%Y-%m-%dT%H:%M:%fZ', creation_time),
     start_zulu_sim_time  = strftime('%Y-%m-%dT%H:%M:%fZ', start_zulu_sim_time),
-    start_local_sim_time = strftime('%Y-%m-%dT%H:%M:%f', start_local_sim_time),
+    start_local_sim_time = strftime('%Y-%m-%dT%H:%M:%f',  start_local_sim_time),
     end_zulu_sim_time    = strftime('%Y-%m-%dT%H:%M:%fZ', end_zulu_sim_time),
-    end_local_sim_time   = strftime('%Y-%m-%dT%H:%M:%f', end_local_sim_time);
-
-@migr(id = "286b9b25-8bfa-431d-9904-93d2b94f19ad", descn = "Valid dates - ensure valid start zulu simulation time", step = 4)
+    end_local_sim_time   = strftime('%Y-%m-%dT%H:%M:%f',  end_local_sim_time);
+
+@migr(id = "286b9b25-8bfa-431d-9904-93d2b94f19ad", descn = "Valid dates - ensure valid start zulu simulation time", step = 2)
 update flight
 set    start_zulu_sim_time = creation_time
 where  start_zulu_sim_time is null;
 
-@migr(id = "286b9b25-8bfa-431d-9904-93d2b94f19ad", descn = "Valid dates - ensure valid start local simulation time", step = 5)
+@migr(id = "286b9b25-8bfa-431d-9904-93d2b94f19ad", descn = "Valid dates - ensure valid start local simulation time", step = 3)
 update flight
 set    start_local_sim_time = strftime('%Y-%m-%dT%H:%M:%f', start_zulu_sim_time, 'localtime')
 where  start_local_sim_time is null;
@@ -1082,11 +1068,7 @@
 where  start_zulu_sim_time  > end_zulu_sim_time
    or  start_local_sim_time > end_local_sim_time;
 
-<<<<<<< HEAD
-@migr(id = "286b9b25-8bfa-431d-9904-93d2b94f19ad", descn = "Valid dates - ensure valid end zulu simulation time", step = 6)
-=======
 @migr(id = "286b9b25-8bfa-431d-9904-93d2b94f19ad", descn = "Valid dates - ensure valid end zulu simulation time", step = 5)
->>>>>>> 64c9e2e5
 update flight
 set end_zulu_sim_time = (select strftime('%Y-%m-%dT%H:%M:%fZ', start_zulu_sim_time, '+'
                                           || (select max(p.timestamp) / 1000
@@ -1101,11 +1083,7 @@
                         )
 where end_zulu_sim_time is null;
 
-<<<<<<< HEAD
-@migr(id = "286b9b25-8bfa-431d-9904-93d2b94f19ad", descn = "Valid dates - ensure valid end local simulation time", step = 7)
-=======
 @migr(id = "286b9b25-8bfa-431d-9904-93d2b94f19ad", descn = "Valid dates - ensure valid end local simulation time", step = 6)
->>>>>>> 64c9e2e5
 update flight
 set end_local_sim_time = strftime('%Y-%m-%dT%H:%M:%f', start_local_sim_time, timediff(end_zulu_sim_time, start_zulu_sim_time))
 where end_local_sim_time is null;
@@ -1164,7 +1142,7 @@
 @migr(id = "e9086fca-d959-4748-9389-a3f22ed26bf5", descn = "Initialise indicated altitude", step = 2)
 update position
 set    calibrated_indicated_altitude = indicated_altitude,
-       pressure_altitude = indicated_altitude;
+       pressure_altitude             = indicated_altitude;
 
 @migr(id = "80bcc81a-6554-4e05-8631-d17358d9d1dd", descn = "Update application version to 0.18", step = 1)
 update metadata
