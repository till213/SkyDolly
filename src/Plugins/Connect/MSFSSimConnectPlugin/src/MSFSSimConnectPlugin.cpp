/**
 * Sky Dolly - The Black Sheep for your Flight Recordings
 *
 * Copyright (c) Oliver Knoll
 * All rights reserved.
 *
 * MIT License
 *
 * Permission is hereby granted, free of charge, to any person obtaining a copy of this
 * software and associated documentation files (the "Software"), to deal in the Software
 * without restriction, including without limitation the rights to use, copy, modify, merge,
 * publish, distribute, sublicense, and/or sell copies of the Software, and to permit persons
 * to whom the Software is furnished to do so, subject to the following conditions:
 *
 * The above copyright notice and this permission notice shall be included in all copies or
 * substantial portions of the Software.
 *
 * THE SOFTWARE IS PROVIDED *AS IS*, WITHOUT WARRANTY OF ANY KIND, EXPRESS OR IMPLIED,
 * INCLUDING BUT NOT LIMITED TO THE WARRANTIES OF MERCHANTABILITY, FITNESS FOR A PARTICULAR
 * PURPOSE AND NONINFRINGEMENT. IN NO EVENT SHALL THE AUTHORS OR COPYRIGHT HOLDERS BE LIABLE
 * FOR ANY CLAIM, DAMAGES OR OTHER LIABILITY, WHETHER IN AN ACTION OF CONTRACT, TORT OR
 * OTHERWISE, ARISING FROM, OUT OF OR IN CONNECTION WITH THE SOFTWARE OR THE USE OR OTHER
 * DEALINGS IN THE SOFTWARE.
 */
#include <algorithm>
#include <memory>
#include <unordered_map>
#include <cstdint>

#include <windows.h>
#include <SimConnect.h>

#include <QTimer>
#include <QApplication>
#include <QWidget>
#include <QDateTime>

#include <tsl/ordered_map.h>

#include <Kernel/SampleRate.h>
#include <Kernel/Enum.h>
#include <Kernel/Settings.h>
#include <Model/Flight.h>
#include <Model/Aircraft.h>
#include <Model/AircraftInfo.h>
#include <Model/Position.h>
#include <Model/PositionData.h>
#include <Model/Engine.h>
#include <Model/EngineData.h>
#include <Model/PrimaryFlightControl.h>
#include <Model/PrimaryFlightControlData.h>
#include <Model/SecondaryFlightControl.h>
#include <Model/SecondaryFlightControlData.h>
#include <Model/AircraftHandle.h>
#include <Model/AircraftHandleData.h>
#include <Model/Light.h>
#include <Model/LightData.h>
#include <Model/FlightPlan.h>
#include <Model/Waypoint.h>
#include <PluginManager/Connect.h>
#include "SimConnectType.h"
#include "SimConnectAircraftInfo.h"
#include "SimConnectPositionReply.h"
#include "SimConnectPositionRequest.h"
#include "SimConnectEngineReply.h"
#include "SimConnectEngineRequest.h"
#include "SimConnectPrimaryFlightControl.h"
#include "SimConnectSecondaryFlightControl.h"
#include "SimConnectAircraftHandle.h"
#include "SimConnectLight.h"
#include "SimConnectFlightPlan.h"
#include "SimConnectSimulationTime.h"
#include "SimConnectAi.h"
#include "EventWidget.h"
#include "MSFSSimConnectPlugin.h"

namespace
{
    const char *ConnectionName= "SkyConnect";
    constexpr DWORD UserAirplaneRadiusMeters = 0;

    enum struct Event: ::SIMCONNECT_CLIENT_EVENT_ID {
        SimStart,
        Pause,
        Crashed,
        Frame,
        FreezeLatituteLongitude,
        FreezeAltitude,
        FreezeAttitude,
        EngineAutoStart,
        EngineAutoShutdown
    };

    enum struct EngineState: int {
        Unknown,
        Starting,
        Started,
        Stopped
    };
}

class SkyConnectPrivate
{
public:
    SkyConnectPrivate() noexcept
        : storeDataImmediately(true),
          engineState(EngineState::Unknown),
          pendingWaypointTime(false),
          simConnectHandle(nullptr),
          eventWidget(std::make_unique<EventWidget>()),
          currentRequestPeriod(::SIMCONNECT_PERIOD_NEVER),
          simConnectAi(nullptr)
    {}

    bool storeDataImmediately;
    PositionData currentPositionData;
    EngineData currentEngineData;
    EngineState engineState;
    PrimaryFlightControlData currentPrimaryFlightControlData;
    SecondaryFlightControlData currentSecondaryFlightControlData;
    AircraftHandleData currentAircraftHandleData;
    LightData currentLightData;
    QDateTime currentLocalDateTime;
    QDateTime currentZuluDateTime;
    bool pendingWaypointTime;
    HANDLE simConnectHandle;
    std::unique_ptr<EventWidget> eventWidget;
    ::SIMCONNECT_PERIOD currentRequestPeriod;
    // Insert order is order of flight plan
    tsl::ordered_map<QString, Waypoint> flightPlan;
    std::unique_ptr<SimConnectAi> simConnectAi;
};

// PUBLIC

MSFSSimConnectPlugin::MSFSSimConnectPlugin(QObject *parent) noexcept
    : AbstractSkyConnect(parent),
      d(std::make_unique<SkyConnectPrivate>())
{
    frenchConnection();
#ifdef DEBUG
    qDebug("MSFSSimConnectPlugin::MSFSSimConnectPlugin: CREATED");
#endif
}

MSFSSimConnectPlugin::~MSFSSimConnectPlugin() noexcept
{
    setAircraftFrozen(::SIMCONNECT_OBJECT_ID_USER, false);
    close();
#ifdef DEBUG
    qDebug("MSFSSimConnectPlugin::~MSFSSimConnectPlugin: DELETED");
#endif
}

bool MSFSSimConnectPlugin::setUserAircraftPosition(const PositionData &positionData) noexcept
{
    SimConnectPositionRequest simConnnectPositionRequest;
    simConnnectPositionRequest.fromPositionData(positionData);
    const HRESULT res = ::SimConnect_SetDataOnSimObject(d->simConnectHandle, Enum::toUnderlyingType(SimConnectType::DataDefinition::AircraftPositionRequestDefinition),
                                                        ::SIMCONNECT_OBJECT_ID_USER, ::SIMCONNECT_DATA_SET_FLAG_DEFAULT, 0,
                                                        sizeof(SimConnectPositionRequest), &simConnnectPositionRequest);
    return res == S_OK;
}

// PROTECTED

bool MSFSSimConnectPlugin::isTimerBasedRecording(SampleRate::SampleRate sampleRate) const noexcept
{
    // "Auto" and 1 Hz sample rates are processed event-based
    return sampleRate != SampleRate::SampleRate::Auto && sampleRate != SampleRate::SampleRate::Hz1;
}

bool MSFSSimConnectPlugin::onInitialPositionSetup(const InitialPosition &initialPosition) noexcept
{
    HRESULT result;
    SIMCONNECT_DATA_INITPOSITION initialSimConnectPosition = SimConnectPositionRequest::toInitialPosition(initialPosition);
    result = ::SimConnect_SetDataOnSimObject(d->simConnectHandle, Enum::toUnderlyingType(SimConnectType::DataDefinition::AircraftInitialPosition),
                                             ::SIMCONNECT_OBJECT_ID_USER, ::SIMCONNECT_DATA_SET_FLAG_DEFAULT, 0, sizeof(::SIMCONNECT_DATA_INITPOSITION), &initialSimConnectPosition);
    return result == S_OK;
}

bool MSFSSimConnectPlugin::onFreezeUserAircraft(bool enable) noexcept
{
    return setAircraftFrozen(::SIMCONNECT_OBJECT_ID_USER, enable);
}

bool MSFSSimConnectPlugin::onStartRecording() noexcept
{
    resetCurrentSampleData();
    updateRecordingFrequency(Settings::getInstance().getRecordingSampleRate());

    // Initialise flight plan
    d->flightPlan.clear();

    // Get aircraft information
    HRESULT result = ::SimConnect_RequestDataOnSimObjectType(d->simConnectHandle, Enum::toUnderlyingType(SimConnectType::DataRequest::AircraftInfo), Enum::toUnderlyingType(SimConnectType::DataDefinition::FlightInformationDefinition), ::UserAirplaneRadiusMeters, SIMCONNECT_SIMOBJECT_TYPE_USER);
    bool ok = result == S_OK;

    // Send AI aircraft positions every visual frame
    if (ok) {
        result = ::SimConnect_SubscribeToSystemEvent(d->simConnectHandle, Enum::toUnderlyingType(Event::Frame), "Frame");
        ok = result == S_OK;
    }
    return ok;
}

void MSFSSimConnectPlugin::onRecordingPaused([[maybe_unused]] bool paused) noexcept
{
    updateRecordingFrequency(Settings::getInstance().getRecordingSampleRate());
}

void MSFSSimConnectPlugin::onStopRecording() noexcept
{
    // Stop receiving "frame" events
    ::SimConnect_UnsubscribeFromSystemEvent(d->simConnectHandle, Enum::toUnderlyingType(Event::Frame));

    // Stop receiving aircraft position
    updateRequestPeriod(::SIMCONNECT_PERIOD_NEVER);

    // Update flight plan
    Flight &flight = getCurrentFlight();
    const Aircraft &userAircraft = flight.getUserAircraft();
    FlightPlan &flightPlan = userAircraft.getFlightPlan();
    for (const auto &it : d->flightPlan) {
        flightPlan.add(it.second);
    }

    // Update timestamp and simulation time of last waypoint
    int waypointCount = flightPlan.count();
    if (waypointCount > 1) {
        Waypoint waypoint = flightPlan[waypointCount - 1];
        waypoint.localTime = d->currentLocalDateTime;
        waypoint.zuluTime = d->currentZuluDateTime;
        waypoint.timestamp = getCurrentTimestamp();
        flightPlan.update(waypointCount - 1, waypoint);
    } else if (waypointCount == 0 && userAircraft.getPosition().count() > 0) {
        Waypoint departureWaypoint;
        PositionData position = userAircraft.getPosition().getFirst();
        departureWaypoint.identifier = Waypoint::CustomDepartureIdentifier;
        departureWaypoint.latitude = static_cast<float>(position.latitude);
        departureWaypoint.longitude = static_cast<float>(position.longitude);
        departureWaypoint.altitude = static_cast<float>(position.altitude);
        departureWaypoint.localTime = flight.getFlightCondition().startLocalTime;
        departureWaypoint.zuluTime = flight.getFlightCondition().startZuluTime;
        departureWaypoint.timestamp = 0;
        flightPlan.add(departureWaypoint);

        Waypoint arrivalWaypoint;
        position = userAircraft.getPosition().getLast();
        arrivalWaypoint.identifier = Waypoint::CustomArrivalIdentifier;
        arrivalWaypoint.latitude = static_cast<float>(position.latitude);
        arrivalWaypoint.longitude = static_cast<float>(position.longitude);
        arrivalWaypoint.altitude = static_cast<float>(position.altitude);
        arrivalWaypoint.localTime = d->currentLocalDateTime;
        arrivalWaypoint.zuluTime = d->currentZuluDateTime;
        arrivalWaypoint.timestamp = std::max(getCurrentTimestamp(), departureWaypoint.timestamp + 1);
        flightPlan.add(arrivalWaypoint);
    }

    // Update end simulation time of flight conditions
    FlightCondition condition = flight.getFlightCondition();
    condition.endLocalTime = d->currentLocalDateTime;
    condition.endZuluTime = d->currentZuluDateTime;
    flight.setFlightCondition(condition);
}

bool MSFSSimConnectPlugin::onStartReplay(std::int64_t currentTimestamp) noexcept
{
    d->engineState = EngineState::Unknown;

    // Send aircraft position every visual frame
    HRESULT result = ::SimConnect_SubscribeToSystemEvent(d->simConnectHandle, Enum::toUnderlyingType(Event::Frame), "Frame");
    return result == S_OK;
}

void MSFSSimConnectPlugin::onReplayPaused(bool paused) noexcept
{
    if (paused) {
        ::SimConnect_UnsubscribeFromSystemEvent(d->simConnectHandle, Enum::toUnderlyingType(Event::Frame));
    } else {
        ::SimConnect_SubscribeToSystemEvent(d->simConnectHandle, Enum::toUnderlyingType(Event::Frame), "Frame");
    }
}

void MSFSSimConnectPlugin::onStopReplay() noexcept
{
    ::SimConnect_UnsubscribeFromSystemEvent(d->simConnectHandle, Enum::toUnderlyingType(Event::Frame));
}

void MSFSSimConnectPlugin::onSeek(std::int64_t currentTimestamp) noexcept
{
    d->engineState = EngineState::Unknown;
};

void MSFSSimConnectPlugin::onRecordingSampleRateChanged(SampleRate::SampleRate sampleRate) noexcept
{
     updateRecordingFrequency(sampleRate);
}

bool MSFSSimConnectPlugin::sendAircraftData(std::int64_t currentTimestamp, TimeVariableData::Access access, AircraftSelection aircraftSelection) noexcept
{
    const Flight &flight = getCurrentFlight();
<<<<<<< HEAD
    const Aircraft &userAircraft = flight.getUserAircraft();
=======
    const std::int64_t userAircraftId = flight.getUserAircraftConst().getId();
>>>>>>> b4f463a5
    bool ok = true;
    for (auto &aircraft : flight) {

        // Replay AI aircraft - if any - during recording (if all aircraft are selected for replay)
        const bool isUserAircraft = aircraft->getId() == userAircraftId;
        if (isUserAircraft && getReplayMode() == ReplayMode::UserAircraftManualControl) {
            // The user aircraft is manually flown
            continue;
        }

        if (!isUserAircraft && aircraftSelection == AircraftSelection::UserAircraft) {
            // Only the user aircraft is to be sent
            continue;
        }

        // When recording (a formation flight) we send the already recorded aircraft, except the
        // user aircraft (which is currently being recorded)
        if (getState() != Connect::State::Recording || !isUserAircraft) {
            const std::int64_t objectId = isUserAircraft ? ::SIMCONNECT_OBJECT_ID_USER : d->simConnectAi->getSimulatedObjectByAircraftId(aircraft->getId());
            if (objectId != SimConnectAi::InvalidObjectId) {

                ok = true;
                const PositionData &positionData = aircraft->getPosition().interpolate(currentTimestamp, access);
                if (!positionData.isNull()) {
                    SimConnectPositionRequest simConnnectPositionRequest;
                    simConnnectPositionRequest.fromPositionData(positionData);
                    const HRESULT res = ::SimConnect_SetDataOnSimObject(d->simConnectHandle, Enum::toUnderlyingType(SimConnectType::DataDefinition::AircraftPositionRequestDefinition),
                                                                        objectId, ::SIMCONNECT_DATA_SET_FLAG_DEFAULT, 0,
                                                                        sizeof(SimConnectPositionRequest), &simConnnectPositionRequest);
                    ok = res == S_OK;
                }

                // Engine
                if (ok) {
                    const EngineData &engineData = aircraft->getEngine().interpolate(currentTimestamp, access);
                    if (!engineData.isNull()) {
                        SimConnectEngineRequest simConnectEngineRequest;
                        simConnectEngineRequest.fromEngineData(engineData);
                        const HRESULT res = ::SimConnect_SetDataOnSimObject(d->simConnectHandle, Enum::toUnderlyingType(SimConnectType::DataDefinition::AircraftEngineRequestDefinition),
                                                                            objectId, ::SIMCONNECT_DATA_SET_FLAG_DEFAULT, 0,
                                                                            sizeof(SimConnectEngineRequest), &simConnectEngineRequest);
                        ok = res == S_OK;
                        if (ok) {
                            ok = updateAndSendEngineStartEvent(objectId, engineData, access);
                        }
                    }
                }

                // Primary flight controls
                if (ok) {
                    const PrimaryFlightControlData &primaryFlightControlData = aircraft->getPrimaryFlightControl().interpolate(currentTimestamp, access);
                    if (!primaryFlightControlData.isNull()) {
                        SimConnectPrimaryFlightControl simConnectPrimaryFlightControl;
                        simConnectPrimaryFlightControl.fromPrimaryFlightControlData(primaryFlightControlData);
                        const HRESULT res = ::SimConnect_SetDataOnSimObject(d->simConnectHandle, Enum::toUnderlyingType(SimConnectType::DataDefinition::AircraftPrimaryFlightControlDefinition),
                                                                            objectId, ::SIMCONNECT_DATA_SET_FLAG_DEFAULT, 0,
                                                                            sizeof(SimConnectPrimaryFlightControl), &simConnectPrimaryFlightControl);
                        ok = res == S_OK;
                    }
                }

                // Secondary flight controls
                if (ok) {
                    const SecondaryFlightControlData &secondaryFlightControlData = aircraft->getSecondaryFlightControl().interpolate(currentTimestamp, access);
                    if (!secondaryFlightControlData.isNull()) {
                        SimConnectSecondaryFlightControl simConnectSecondaryFlightControl;
                        simConnectSecondaryFlightControl.fromSecondaryFlightControlData(secondaryFlightControlData);
                        const HRESULT res = ::SimConnect_SetDataOnSimObject(d->simConnectHandle, Enum::toUnderlyingType(SimConnectType::DataDefinition::AircraftSecondaryFlightControlDefinition),
                                                                            objectId, ::SIMCONNECT_DATA_SET_FLAG_DEFAULT, 0,
                                                                            sizeof(SimConnectSecondaryFlightControl), &simConnectSecondaryFlightControl);
                        ok = res == S_OK;
                    }
                }

                // Aircraft handles & brakes
                if (ok) {
                    const AircraftHandleData aircraftHandleData = aircraft->getAircraftHandle().interpolate(currentTimestamp, access);
                    if (!aircraftHandleData.isNull()) {
                        SimConnectAircraftHandle simConnectAircraftHandle;
                        simConnectAircraftHandle.fromAircraftHandleData(aircraftHandleData);
                        const HRESULT res = ::SimConnect_SetDataOnSimObject(d->simConnectHandle, Enum::toUnderlyingType(SimConnectType::DataDefinition::AircraftHandleDefinition),
                                                                            objectId, ::SIMCONNECT_DATA_SET_FLAG_DEFAULT, 0,
                                                                            sizeof(SimConnectAircraftHandle), &simConnectAircraftHandle);
                        ok = res == S_OK;
                    }
                }

                // Lights
                if (ok) {
                    const LightData &lightData = aircraft->getLight().interpolate(currentTimestamp, access);
                    if (!lightData.isNull()) {
                        SimConnectLight simConnectLight;
                        simConnectLight.fromLightData(lightData);
                        const HRESULT res = ::SimConnect_SetDataOnSimObject(d->simConnectHandle, Enum::toUnderlyingType(SimConnectType::DataDefinition::AircraftLightDefinition ),
                                                                            objectId, ::SIMCONNECT_DATA_SET_FLAG_DEFAULT, 0,
                                                                            sizeof(SimConnectLight), &simConnectLight);
                        ok = res == S_OK;
                    }
                }

            } // User aircraft or valid simulation object ID

        } // User aircraft not sent during recording

    } // All aircraft

    // Start the elapsed timer after sending the first sample data, but
    // only when not recording (the first received sample will start the timer then)
    if (!isElapsedTimerRunning() && access != TimeVariableData::Access::Seek && getState() != Connect::State::Recording) {
        startElapsedTimer();
    }
    return ok;
}

inline bool MSFSSimConnectPlugin::updateAndSendEngineStartEvent(std::int64_t objectId, const EngineData &engineData, TimeVariableData::Access access) noexcept
{
    HRESULT res = S_OK;

    if (access == TimeVariableData::Access::Seek) {
        d->engineState = EngineState::Unknown;
    }

    switch (d->engineState) {
    case EngineState::Starting:
        if (engineData.hasCombustion()) {
            d->engineState = EngineState::Started;
#ifdef DEBUG
            qDebug("SkyConnectImpl::updateAndSendEngineState: aircraft ID: %lld: STARTING -> ENGINE STARTED", objectId);
#endif
        } else if (!engineData.hasEngineStarterEnabled()) {
             // STARTING: Engine started disabled, no combustion -> STOPPED
            res = ::SimConnect_TransmitClientEvent(d->simConnectHandle, objectId, Enum::toUnderlyingType(Event::EngineAutoShutdown), 0, ::SIMCONNECT_GROUP_PRIORITY_HIGHEST, ::SIMCONNECT_EVENT_FLAG_GROUPID_IS_PRIORITY);
            d->engineState = EngineState::Stopped;
#ifdef DEBUG
            qDebug("SkyConnectImpl::updateAndSendEngineState: aircraft ID: %lld STARTING -> ENGINE STOPPED", objectId);
#endif
        }
        break;
    case EngineState::Started:
        if (!engineData.hasCombustion()) {
            // STARTED: No combustion -> STOPPED
            res = ::SimConnect_TransmitClientEvent(d->simConnectHandle, objectId, Enum::toUnderlyingType(Event::EngineAutoShutdown), 0, ::SIMCONNECT_GROUP_PRIORITY_HIGHEST, ::SIMCONNECT_EVENT_FLAG_GROUPID_IS_PRIORITY);
            d->engineState = EngineState::Stopped;
#ifdef DEBUG
            qDebug("SkyConnectImpl::updateAndSendEngineState: aircraft ID: %lld STARTED -> ENGINE STOPPED", objectId);
#endif
        }
        break;
    case EngineState::Stopped:
        // Either general engine starter has been enabled or combustion has started -> engine start
        // Note: apparently the engine starter can be disabled (false) and yet with an active combustion (= running engine)
        //       specifically in the case when the aircraft has been "auto-started" (CTRL + E)
        if (engineData.hasEngineStarterEnabled() || engineData.hasCombustion()) {
            res = ::SimConnect_TransmitClientEvent(d->simConnectHandle, objectId, Enum::toUnderlyingType(Event::EngineAutoStart), 0, ::SIMCONNECT_GROUP_PRIORITY_HIGHEST, ::SIMCONNECT_EVENT_FLAG_GROUPID_IS_PRIORITY);
            d->engineState = EngineState::Starting;
#ifdef DEBUG
            qDebug("SkyConnectImpl::updateAndSendEngineState: aircraft ID: %lld STOPPED -> ENGINE STARTING", objectId);
#endif
        }
        break;
    default:
        // Unknown
        if (engineData.hasEngineStarterEnabled() || engineData.hasCombustion()) {
            res = ::SimConnect_TransmitClientEvent(d->simConnectHandle, objectId, Enum::toUnderlyingType(Event::EngineAutoStart), 0, ::SIMCONNECT_GROUP_PRIORITY_HIGHEST, ::SIMCONNECT_EVENT_FLAG_GROUPID_IS_PRIORITY);
            d->engineState = engineData.hasCombustion() ? EngineState::Started : EngineState::Starting;
        } else {
            res = ::SimConnect_TransmitClientEvent(d->simConnectHandle, objectId, Enum::toUnderlyingType(Event::EngineAutoShutdown), 0, ::SIMCONNECT_GROUP_PRIORITY_HIGHEST, ::SIMCONNECT_EVENT_FLAG_GROUPID_IS_PRIORITY);
            d->engineState = EngineState::Stopped;
        }
#ifdef DEBUG
        QString newEngineStateName;
        switch (d->engineState) {
        case EngineState::Starting:
            newEngineStateName = "Starting";
            break;
        case EngineState::Started:
            newEngineStateName = "Started";
            break;
        case EngineState::Stopped:
            newEngineStateName = "Stopped";
            break;
        default:
            newEngineStateName = "Unknown";
            break;
        }
        qDebug("SkyConnectImpl::updateAndSendEngineState: aircraft ID: %lld STATE UNKNOWN -> NEW ENGINE STATE: %s", objectId, qPrintable(newEngineStateName));
#endif
        break;
    }

    return res == S_OK;
}

bool MSFSSimConnectPlugin::isConnectedWithSim() const noexcept
{
    return d->simConnectHandle != nullptr;
}

bool MSFSSimConnectPlugin::connectWithSim() noexcept
{
    HWND hWnd = reinterpret_cast<HWND>(d->eventWidget->winId());
    DWORD userEvent = EventWidget::SimConnnectUserMessage;
    HRESULT result = ::SimConnect_Open(&(d->simConnectHandle), ::ConnectionName, hWnd, userEvent, nullptr, ::SIMCONNECT_OPEN_CONFIGINDEX_LOCAL);
    if (result == S_OK) {
        d->simConnectAi = std::make_unique<SimConnectAi>(d->simConnectHandle);
        setupRequestData();
    }
#ifdef DEBUG
    qDebug("SkyConnectImpl::connectWithSim: CONNECT with SIM, handle: %p success: %d", d->simConnectHandle, result == S_OK);
#endif
    const bool ok = result == S_OK;
    if (ok) {
        createAiObjects();
    }
    return ok;
}

void MSFSSimConnectPlugin::onAddAiObject(const Aircraft &aircraft) noexcept
{
    d->simConnectAi->addObject(aircraft, getCurrentTimestamp());
}

void MSFSSimConnectPlugin::onRemoveAiObject(std::int64_t aircraftId) noexcept
{
    d->simConnectAi->removeByAircraftId(aircraftId);
}

// PROTECTED SLOTS

void MSFSSimConnectPlugin::recordData() noexcept
{
    Aircraft &userAircraft = getCurrentFlight().getUserAircraft();
    bool dataStored = false;
    if (!d->currentPositionData.isNull()) {
        userAircraft.getPosition().upsertLast(std::move(d->currentPositionData));
        // Processed
        dataStored = true;
        d->currentPositionData = PositionData::NullData;
    }
    if (!d->currentEngineData.isNull()) {
        userAircraft.getEngine().upsertLast(std::move(d->currentEngineData));
        // Processed
        dataStored = true;
        d->currentEngineData = EngineData::NullData;
    }
    if (!d->currentPrimaryFlightControlData.isNull()) {
        userAircraft.getPrimaryFlightControl().upsertLast(std::move(d->currentPrimaryFlightControlData));
        // Processed
        dataStored = true;
        d->currentPrimaryFlightControlData = PrimaryFlightControlData::NullData;
    }
    if (!d->currentSecondaryFlightControlData.isNull()) {
        userAircraft.getSecondaryFlightControl().upsertLast(std::move(d->currentSecondaryFlightControlData));
        // Processed
        dataStored = true;
        d->currentSecondaryFlightControlData = SecondaryFlightControlData::NullData;
    }
    if (!d->currentAircraftHandleData.isNull()) {
        userAircraft.getAircraftHandle().upsertLast(std::move(d->currentAircraftHandleData));
        // Processed
        dataStored = true;
        d->currentAircraftHandleData = AircraftHandleData::NullData;
    }
    if (!d->currentLightData.isNull()) {
        userAircraft.getLight().upsertLast(std::move(d->currentLightData));
        // Processed
        dataStored = true;
        d->currentLightData = LightData::NullData;
    }
    if (dataStored) {
        if (!isElapsedTimerRunning()) {
            // Start the elapsed timer with the storage of the first sampled data
            setCurrentTimestamp(0);
            resetElapsedTime(true);
        }
    }
}

// PRIVATE

void MSFSSimConnectPlugin::frenchConnection() noexcept
{
    connect(d->eventWidget.get(), &EventWidget::simConnectEvent,
            this, &MSFSSimConnectPlugin::processSimConnectEvent);
}

void MSFSSimConnectPlugin::resetCurrentSampleData() noexcept
{
    d->currentPositionData = PositionData::NullData;
    d->currentEngineData = EngineData::NullData;
    d->currentPrimaryFlightControlData = PrimaryFlightControlData::NullData;
    d->currentSecondaryFlightControlData = SecondaryFlightControlData::NullData;
    d->currentAircraftHandleData = AircraftHandleData::NullData;
    d->currentLightData = LightData::NullData;
}

bool MSFSSimConnectPlugin::reconnectWithSim() noexcept
{
    bool res;
    if (close()) {
        res = connectWithSim();
    } else {
        res = false;
    }
    return res;
}

bool MSFSSimConnectPlugin::close() noexcept
{
    HRESULT result;

    if (d->simConnectHandle != nullptr) {
        result = ::SimConnect_Close(d->simConnectHandle);
        d->simConnectHandle = nullptr;
    } else {
        result = S_OK;
    }
    return result == S_OK;
}

void MSFSSimConnectPlugin::setupRequestData() noexcept
{
    // Request data
    SimConnectAircraftInfo::addToDataDefinition(d->simConnectHandle);
    SimConnectPositionReply::addToDataDefinition(d->simConnectHandle);
    SimConnectPositionRequest::addToDataDefinition(d->simConnectHandle);
    SimConnectEngineReply::addToDataDefinition(d->simConnectHandle);
    SimConnectEngineRequest::addToDataDefinition(d->simConnectHandle);
    SimConnectPrimaryFlightControl::addToDataDefinition(d->simConnectHandle);
    SimConnectSecondaryFlightControl::addToDataDefinition(d->simConnectHandle);
    SimConnectAircraftHandle::addToDataDefinition(d->simConnectHandle);
    SimConnectLight::addToDataDefinition(d->simConnectHandle);
    SimConnectFlightPlan::addToDataDefinition(d->simConnectHandle);
    SimConnectSimulationTime::addToDataDefinition(d->simConnectHandle);

    ::SimConnect_AddToDataDefinition(d->simConnectHandle, Enum::toUnderlyingType(SimConnectType::DataDefinition::AircraftInitialPosition), "Initial Position", nullptr, ::SIMCONNECT_DATATYPE_INITPOSITION);

    // System event subscription
    ::SimConnect_SubscribeToSystemEvent(d->simConnectHandle, Enum::toUnderlyingType(Event::SimStart), "SimStart");
    ::SimConnect_SubscribeToSystemEvent(d->simConnectHandle, Enum::toUnderlyingType(Event::Pause), "Pause");
    ::SimConnect_SubscribeToSystemEvent(d->simConnectHandle, Enum::toUnderlyingType(Event::Crashed), "Crashed");

    // Client events
    ::SimConnect_MapClientEventToSimEvent(d->simConnectHandle, Enum::toUnderlyingType(Event::FreezeLatituteLongitude), "FREEZE_LATITUDE_LONGITUDE_SET");
    ::SimConnect_MapClientEventToSimEvent(d->simConnectHandle, Enum::toUnderlyingType(Event::FreezeAltitude), "FREEZE_ALTITUDE_SET");
    ::SimConnect_MapClientEventToSimEvent(d->simConnectHandle, Enum::toUnderlyingType(Event::FreezeAttitude), "FREEZE_ATTITUDE_SET");

    ::SimConnect_MapClientEventToSimEvent(d->simConnectHandle, Enum::toUnderlyingType(Event::EngineAutoStart), "ENGINE_AUTO_START");
    ::SimConnect_MapClientEventToSimEvent(d->simConnectHandle, Enum::toUnderlyingType(Event::EngineAutoShutdown), "ENGINE_AUTO_SHUTDOWN");
}

bool MSFSSimConnectPlugin::setAircraftFrozen(::SIMCONNECT_OBJECT_ID objectId, bool enable) noexcept
{
    const DWORD data = enable ? 1 : 0;
    HRESULT result = ::SimConnect_TransmitClientEvent(d->simConnectHandle, objectId, Enum::toUnderlyingType(Event::FreezeLatituteLongitude), data, ::SIMCONNECT_GROUP_PRIORITY_HIGHEST, ::SIMCONNECT_EVENT_FLAG_GROUPID_IS_PRIORITY);
    if (result == S_OK) {
        result = ::SimConnect_TransmitClientEvent(d->simConnectHandle, objectId, Enum::toUnderlyingType(Event::FreezeAltitude), data, ::SIMCONNECT_GROUP_PRIORITY_HIGHEST, ::SIMCONNECT_EVENT_FLAG_GROUPID_IS_PRIORITY);
    }
    if (result == S_OK) {
        result = ::SimConnect_TransmitClientEvent(d->simConnectHandle, objectId, Enum::toUnderlyingType(Event::FreezeAttitude), data, ::SIMCONNECT_GROUP_PRIORITY_HIGHEST, ::SIMCONNECT_EVENT_FLAG_GROUPID_IS_PRIORITY);
    }
    return result == S_OK;
}

void MSFSSimConnectPlugin::replay() noexcept
{
    const std::int64_t currentTimestamp = getCurrentTimestamp();
    if (currentTimestamp <= getCurrentFlight().getTotalDurationMSec()) {
        if (!sendAircraftData(currentTimestamp, TimeVariableData::Access::Linear, AircraftSelection::All)) {
            // Connection error
            stopReplay();
        }
    } else {
        // At end of replay
        handleAtEnd();
    }
}

void MSFSSimConnectPlugin::updateRecordingFrequency(SampleRate::SampleRate sampleRate) noexcept
{
    if (getState() == Connect::State::Recording) {
        switch (sampleRate) {
        case SampleRate::SampleRate::Hz1:
            // Get aircraft data @1Hz
            updateRequestPeriod(::SIMCONNECT_PERIOD_SECOND);
            d->storeDataImmediately = true;
            break;
        case SampleRate::SampleRate::Auto:
            // The received data is immediately stored in the aircraft data
            d->storeDataImmediately = true;
            // Get aircraft data every simulated frame
            updateRequestPeriod(::SIMCONNECT_PERIOD_SIM_FRAME);
            break;
        default:
            // The received data is temporarily stored until processed by the
            // timer-based processData method
            d->storeDataImmediately = false;
            // Get aircraft data every simulated frame; based on the actual
            // recording frequency samples are being overwritten, until processed by
            // the timer-based processData method
            updateRequestPeriod(::SIMCONNECT_PERIOD_SIM_FRAME);
            break;
        }
    } else {
        updateRequestPeriod(::SIMCONNECT_PERIOD_NEVER);
    }
}

void MSFSSimConnectPlugin::updateRequestPeriod(::SIMCONNECT_PERIOD period) noexcept
{
    if (d->currentRequestPeriod != period) {
        ::SimConnect_RequestDataOnSimObject(d->simConnectHandle, Enum::toUnderlyingType(SimConnectType::DataRequest::AircraftPosition),
                                            Enum::toUnderlyingType(SimConnectType::DataDefinition::AircraftPositionReplyDefinition),
                                            ::SIMCONNECT_OBJECT_ID_USER, period, ::SIMCONNECT_DATA_REQUEST_FLAG_CHANGED);
        ::SimConnect_RequestDataOnSimObject(d->simConnectHandle, Enum::toUnderlyingType(SimConnectType::DataRequest::Engine),
                                            Enum::toUnderlyingType(SimConnectType::DataDefinition::AircraftEngineReplyDefinition),
                                            ::SIMCONNECT_OBJECT_ID_USER, period, ::SIMCONNECT_DATA_REQUEST_FLAG_CHANGED);
        ::SimConnect_RequestDataOnSimObject(d->simConnectHandle, Enum::toUnderlyingType(SimConnectType::DataRequest::PrimaryFlightControl),
                                            Enum::toUnderlyingType(SimConnectType::DataDefinition::AircraftPrimaryFlightControlDefinition),
                                            ::SIMCONNECT_OBJECT_ID_USER, period, ::SIMCONNECT_DATA_REQUEST_FLAG_CHANGED);
        ::SimConnect_RequestDataOnSimObject(d->simConnectHandle, Enum::toUnderlyingType(SimConnectType::DataRequest::SecondaryFlightControl),
                                            Enum::toUnderlyingType(SimConnectType::DataDefinition::AircraftSecondaryFlightControlDefinition),
                                            ::SIMCONNECT_OBJECT_ID_USER, period, ::SIMCONNECT_DATA_REQUEST_FLAG_CHANGED);
        ::SimConnect_RequestDataOnSimObject(d->simConnectHandle, Enum::toUnderlyingType(SimConnectType::DataRequest::AircraftHandle),
                                            Enum::toUnderlyingType(SimConnectType::DataDefinition::AircraftHandleDefinition),
                                            ::SIMCONNECT_OBJECT_ID_USER, period, ::SIMCONNECT_DATA_REQUEST_FLAG_CHANGED);
        ::SimConnect_RequestDataOnSimObject(d->simConnectHandle, Enum::toUnderlyingType(SimConnectType::DataRequest::Light),
                                            Enum::toUnderlyingType(SimConnectType::DataDefinition::AircraftLightDefinition),
                                            ::SIMCONNECT_OBJECT_ID_USER, period, ::SIMCONNECT_DATA_REQUEST_FLAG_CHANGED);
        // Update the flight plan and simulation time only every second
        ::SIMCONNECT_PERIOD oneSecondPeriod = period != ::SIMCONNECT_PERIOD_NEVER ? ::SIMCONNECT_PERIOD_SECOND : ::SIMCONNECT_PERIOD_NEVER;
        ::SimConnect_RequestDataOnSimObject(d->simConnectHandle, Enum::toUnderlyingType(SimConnectType::DataRequest::FlightPlan),
                                            Enum::toUnderlyingType(SimConnectType::DataDefinition::FlightPlanDefinition),
                                            ::SIMCONNECT_OBJECT_ID_USER, oneSecondPeriod, ::SIMCONNECT_DATA_REQUEST_FLAG_CHANGED);
        ::SimConnect_RequestDataOnSimObject(d->simConnectHandle, Enum::toUnderlyingType(SimConnectType::DataRequest::SimulationTime),
                                            Enum::toUnderlyingType(SimConnectType::DataDefinition::SimulationTimeDefinition),
                                            ::SIMCONNECT_OBJECT_ID_USER, oneSecondPeriod, ::SIMCONNECT_DATA_REQUEST_FLAG_CHANGED);
        d->currentRequestPeriod = period;
    }
}

void CALLBACK MSFSSimConnectPlugin::dispatch(::SIMCONNECT_RECV *receivedData, [[maybe_unused]] DWORD cbData, void *context) noexcept
{
    MSFSSimConnectPlugin *skyConnect = static_cast<MSFSSimConnectPlugin *>(context);
    Flight &flight = skyConnect->getCurrentFlight();
    Aircraft &userAircraft = flight.getUserAircraft();
    ::SIMCONNECT_RECV_SIMOBJECT_DATA *objectData;

    bool dataStored = false;
    switch (receivedData->dwID) {
    case ::SIMCONNECT_RECV_ID_EVENT:
    {
        const ::SIMCONNECT_RECV_EVENT *evt = reinterpret_cast<::SIMCONNECT_RECV_EVENT *>(receivedData);
        switch (static_cast<Event>(evt->uEventID)) {
        case Event::SimStart:
#ifdef DEBUG
            qDebug("SIMCONNECT_RECV_ID_EVENT: SIMSTART event");
#endif
            break;

        case Event::Pause:
#ifdef DEBUG
            qDebug("SIMCONNECT_RECV_ID_EVENT: PAUSE event: %lu", evt->dwData);
#endif
            // It seems that the pause event is currently only triggered by selecting "Pause Simulation"
            // in the developer mode (FS 2020), but neither when "active pause" is selected nor when ESC
            // (in-game meu") is entered; also, we ignore the first "unpause" event (which is always
            // sent by FS 2020 after the initial connect), as we explicitly pause the replay after having
            // loaded a flight: we simply do this by assuming that no "unpause" would normally be sent
            // at the very beginning (timestamp 0) of the replay
            if (evt->dwData > 0 || skyConnect->getCurrentTimestamp() > 0) {
                skyConnect->setPaused(evt->dwData == 1);
            }
            break;

        case Event::Crashed:
#ifdef DEBUG
            qDebug("SIMCONNECT_RECV_ID_EVENT: CRASHED event");
#endif
            switch (skyConnect->getState()) {
            case Connect::State::Recording:
                skyConnect->stopRecording();
                break;
            case Connect::State::Replay:
                skyConnect->stopReplay();
                break;
            default:
                break;
            }
            break;

        default:
            break;
        }
        break;
    }

    case ::SIMCONNECT_RECV_ID_SIMOBJECT_DATA_BYTYPE:
    {
        objectData = reinterpret_cast<::SIMCONNECT_RECV_SIMOBJECT_DATA_BYTYPE *>(receivedData);
        switch (static_cast<SimConnectType::DataRequest>(objectData->dwRequestID)) {
        case SimConnectType::DataRequest::AircraftInfo:
        {
            const SimConnectAircraftInfo *simConnectAircraftInfo = reinterpret_cast<const SimConnectAircraftInfo *>(&objectData->dwData);
            AircraftInfo aircraftInfo = simConnectAircraftInfo->toAircraftInfo();
            userAircraft.setAircraftInfo(aircraftInfo);
            FlightCondition flightCondition = simConnectAircraftInfo->toFlightCondition();
            flight.setFlightCondition(flightCondition);
            break;
        }
        default:
            break;
        }
        break;
    }

    case ::SIMCONNECT_RECV_ID_SIMOBJECT_DATA:
    {
        objectData = reinterpret_cast<::SIMCONNECT_RECV_SIMOBJECT_DATA *>(receivedData);

        const bool storeDataImmediately = skyConnect->d->storeDataImmediately;
        switch (static_cast<SimConnectType::DataRequest>(objectData->dwRequestID)) {
        case SimConnectType::DataRequest::AircraftPosition:
        {
            const SimConnectPositionReply *simConnectPositionReply;
            if (skyConnect->getState() == Connect::State::Recording) {
                simConnectPositionReply = reinterpret_cast<const SimConnectPositionReply *>(&objectData->dwData);
                PositionData positionData = simConnectPositionReply->toPositionData();
                positionData.timestamp = skyConnect->getCurrentTimestamp();
                if (storeDataImmediately) {
                    userAircraft.getPosition().upsertLast(std::move(positionData));
                    dataStored = true;
                } else {
                    skyConnect->d->currentPositionData = std::move(positionData);
                }
            }
            break;
        }
        case SimConnectType::DataRequest::Engine:
        {
            const SimConnectEngineReply *simConnectEngineReply;
            if (skyConnect->getState() == Connect::State::Recording) {
                simConnectEngineReply = reinterpret_cast<const SimConnectEngineReply *>(&objectData->dwData);
                EngineData engineData = simConnectEngineReply->toEngineData();
                engineData.timestamp = skyConnect->getCurrentTimestamp();
                if (storeDataImmediately) {
                    userAircraft.getEngine().upsertLast(std::move(engineData));
                    dataStored = true;
                } else {
                    skyConnect->d->currentEngineData = std::move(engineData);
                }
            }
            break;
        }
        case SimConnectType::DataRequest::PrimaryFlightControl:
        {
            const SimConnectPrimaryFlightControl *simConnectPrimaryFlightControl;
            if (skyConnect->getState() == Connect::State::Recording) {
                simConnectPrimaryFlightControl = reinterpret_cast<const SimConnectPrimaryFlightControl *>(&objectData->dwData);
                PrimaryFlightControlData primaryFlightControlData = simConnectPrimaryFlightControl->toPrimaryFlightControlData();
                primaryFlightControlData.timestamp = skyConnect->getCurrentTimestamp();
                if (storeDataImmediately) {
                    userAircraft.getPrimaryFlightControl().upsertLast(std::move(primaryFlightControlData));
                    dataStored = true;
                } else {
                    skyConnect->d->currentPrimaryFlightControlData = std::move(primaryFlightControlData);
                }
            }
            break;
        }
        case SimConnectType::DataRequest::SecondaryFlightControl:
        {
            const SimConnectSecondaryFlightControl *simConnectSecondaryFlightControl;
            if (skyConnect->getState() == Connect::State::Recording) {
                simConnectSecondaryFlightControl = reinterpret_cast<const SimConnectSecondaryFlightControl *>(&objectData->dwData);
                SecondaryFlightControlData secondaryFlightControlData = simConnectSecondaryFlightControl->toSecondaryFlightControlData();
                secondaryFlightControlData.timestamp = skyConnect->getCurrentTimestamp();
                if (storeDataImmediately) {
                    userAircraft.getSecondaryFlightControl().upsertLast(std::move(secondaryFlightControlData));
                    dataStored = true;
                } else {
                    skyConnect->d->currentSecondaryFlightControlData = std::move(secondaryFlightControlData);
                }
            }
            break;
        }
        case SimConnectType::DataRequest::AircraftHandle:
        {
            const SimConnectAircraftHandle *simConnectAircraftHandle;
            if (skyConnect->getState() == Connect::State::Recording) {
                simConnectAircraftHandle = reinterpret_cast<const SimConnectAircraftHandle *>(&objectData->dwData);
                AircraftHandleData aircraftHandleData = simConnectAircraftHandle->toAircraftHandleData();
                aircraftHandleData.timestamp = skyConnect->getCurrentTimestamp();
                if (storeDataImmediately) {
                    userAircraft.getAircraftHandle().upsertLast(std::move(aircraftHandleData));
                    dataStored = true;
                } else {
                    skyConnect->d->currentAircraftHandleData = std::move(aircraftHandleData);
                }
            }
            break;
        }
        case SimConnectType::DataRequest::Light:
        {
            const SimConnectLight *simConnectLight;
            if (skyConnect->getState() == Connect::State::Recording) {
                simConnectLight = reinterpret_cast<const SimConnectLight *>(&objectData->dwData);
                LightData lightData = simConnectLight->toLightData();
                lightData.timestamp = skyConnect->getCurrentTimestamp();
                if (storeDataImmediately) {
                    userAircraft.getLight().upsertLast(std::move(lightData));
                    dataStored = true;
                } else {
                    skyConnect->d->currentLightData = std::move(lightData);
                }
            }
            break;
        }
        case SimConnectType::DataRequest::FlightPlan:
        {
            const SimConnectFlightPlan *simConnectFlightPlan;
            if (skyConnect->getState() == Connect::State::Recording) {
                simConnectFlightPlan = reinterpret_cast<const SimConnectFlightPlan *>(&objectData->dwData);
                Waypoint waypoint = simConnectFlightPlan->toPreviousWaypoint();
                if (waypoint.isValid()) {
                    if (skyConnect->d->currentLocalDateTime.isValid()) {
                        waypoint.localTime = skyConnect->d->currentLocalDateTime;
                        waypoint.zuluTime = skyConnect->d->currentZuluDateTime;
                    } else {
                        // No simulation time received yet: set flag for pending update
                        skyConnect->d->pendingWaypointTime = true;
                    }
                    const std::int64_t currentTimeStamp = skyConnect->getCurrentTimestamp();
                    waypoint.timestamp = currentTimeStamp;
                    skyConnect->d->flightPlan[waypoint.identifier] = waypoint;
                    waypoint = simConnectFlightPlan->toNextWaypoint();
                    if (waypoint.isValid()) {
                        waypoint.timestamp = currentTimeStamp + 1;
                        skyConnect->d->flightPlan[waypoint.identifier] = waypoint;
                    }
                }
            }
            break;
        }
        case SimConnectType::DataRequest::SimulationTime:
        {
            const SimConnectSimulationTime *simConnectSimulationTime;
            if (skyConnect->getState() == Connect::State::Recording) {
                simConnectSimulationTime = reinterpret_cast<const SimConnectSimulationTime *>(&objectData->dwData);
                skyConnect->d->currentLocalDateTime = simConnectSimulationTime->toLocalDateTime();
                skyConnect->d->currentZuluDateTime = simConnectSimulationTime->toZuluDateTime();
                if (skyConnect->d->pendingWaypointTime) {
                    for (auto it = skyConnect->d->flightPlan.begin(); it != skyConnect->d->flightPlan.end(); ++it)
                    {
                        it.value().localTime = skyConnect->d->currentLocalDateTime;
                        it.value().zuluTime = skyConnect->d->currentLocalDateTime;
                        skyConnect->d->pendingWaypointTime = false;
                    }
                }
            }
            break;
        }
        default:
            break;
        }
        break;
    }

    case ::SIMCONNECT_RECV_ID_EVENT_FRAME:
    {
        const Connect::State state = skyConnect->getState();
        if (state == Connect::State::Replay) {
            skyConnect->replay();
        } else if (state == Connect::State::Recording) {
            const std::int64_t currentTimeStamp = skyConnect->getCurrentTimestamp();
            if (!skyConnect->sendAircraftData(currentTimeStamp, TimeVariableData::Access::Linear, AircraftSelection::All)) {
                // Connection error
                skyConnect->stopRecording();
            }
        }
        break;
    }

    case ::SIMCONNECT_RECV_ID_ASSIGNED_OBJECT_ID:
    {
        SIMCONNECT_RECV_ASSIGNED_OBJECT_ID *objectData = (SIMCONNECT_RECV_ASSIGNED_OBJECT_ID*)receivedData;
        std::int64_t simulationObjectId = objectData->dwObjectID;
        if (skyConnect->d->simConnectAi->registerObjectId(objectData->dwRequestID, simulationObjectId)) {
#ifdef DEBUG
            qDebug("SIMCONNECT_RECV_ID_ASSIGNED_OBJECT_ID: Request ID: %lu, asssigned object ID: %lu",
                   objectData->dwRequestID, objectData->dwObjectID);
#endif
            ::SimConnect_AIReleaseControl(skyConnect->d->simConnectHandle, simulationObjectId, Enum::toUnderlyingType(SimConnectType::DataRequest::AiReleaseControl));
            skyConnect->setAircraftFrozen(objectData->dwObjectID, true);
        } else {
            // No pending request (request has already been removed), so destroy the
            // just generated AI object again
            skyConnect->d->simConnectAi->removeByObjectId(objectData->dwObjectID);
#ifdef DEBUG
            qDebug("SIMCONNECT_RECV_ID_ASSIGNED_OBJECT_ID: orphaned AI object response for original request %lu, DESTROYING AI Object again: %lu", objectData->dwRequestID, objectData->dwObjectID);
#endif
        }
        break;
    }

    case ::SIMCONNECT_RECV_ID_QUIT:
#ifdef DEBUG
        qDebug("SIMCONNECT_RECV_ID_QUIT");
#endif
        skyConnect->close();
        break;

    case ::SIMCONNECT_RECV_ID_OPEN:
#ifdef DEBUG
        qDebug("SIMCONNECT_RECV_ID_OPEN");
#endif
        break;

    case ::SIMCONNECT_RECV_ID_EXCEPTION:
#ifdef DEBUG
    {
        SIMCONNECT_RECV_EXCEPTION *exception = static_cast<SIMCONNECT_RECV_EXCEPTION *>(receivedData);
        qDebug("SIMCONNECT_RECV_ID_EXCEPTION: A server exception %lu happened: sender ID: %lu index: %lu data: %lu",
               exception->dwException, exception->dwSendID, exception->dwIndex, cbData);
    }
#endif
        break;
    case ::SIMCONNECT_RECV_ID_NULL:
#ifdef DEBUG
        qDebug("SIMCONNECT_RECV_ID_NULL");
#endif
        break;

    default:
        break;
    }

    if (dataStored) {
        if (!skyConnect->isElapsedTimerRunning()) {
            // Start the elapsed timer with the arrival of the first sample data
            skyConnect->setCurrentTimestamp(0);
            skyConnect->resetElapsedTime(true);
        }
    }
}

// PRIVATE SLOTS

void MSFSSimConnectPlugin::processSimConnectEvent() noexcept
{
    updateCurrentTimestamp();
    // Process system events
    ::SimConnect_CallDispatch(d->simConnectHandle, MSFSSimConnectPlugin::dispatch, this);
}<|MERGE_RESOLUTION|>--- conflicted
+++ resolved
@@ -300,11 +300,7 @@
 bool MSFSSimConnectPlugin::sendAircraftData(std::int64_t currentTimestamp, TimeVariableData::Access access, AircraftSelection aircraftSelection) noexcept
 {
     const Flight &flight = getCurrentFlight();
-<<<<<<< HEAD
-    const Aircraft &userAircraft = flight.getUserAircraft();
-=======
-    const std::int64_t userAircraftId = flight.getUserAircraftConst().getId();
->>>>>>> b4f463a5
+    const std::int64_t userAircraftId = flight.getUserAircraft().getId();
     bool ok = true;
     for (auto &aircraft : flight) {
 
