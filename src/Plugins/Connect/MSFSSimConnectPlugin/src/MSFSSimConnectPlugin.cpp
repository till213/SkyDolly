--- conflicted
+++ resolved
@@ -375,24 +375,15 @@
                 if (ok) {
                     const PrimaryFlightControlData &primaryFlightControlData = aircraft.getPrimaryFlightControl().interpolate(currentTimestamp, access);
                     if (!primaryFlightControlData.isNull()) {
-<<<<<<< HEAD
-
                         // @todo TEST ME
-                        const HRESULT res = ::SimConnect_TransmitClientEvent(d->simConnectHandle, objectId, Enum::toUnderlyingType(Event::AileronSet), primaryFlightControlData.aileronPosition, ::SIMCONNECT_GROUP_PRIORITY_HIGHEST, ::SIMCONNECT_EVENT_FLAG_GROUPID_IS_PRIORITY);
+                        const HRESULT res = ::SimConnect_TransmitClientEvent(d->simConnectHandle, objectId, Enum::underly(Event::AileronSet), primaryFlightControlData.aileronPosition, ::SIMCONNECT_GROUP_PRIORITY_HIGHEST, ::SIMCONNECT_EVENT_FLAG_GROUPID_IS_PRIORITY);
 
 
 //                        SimConnectPrimaryFlightControl simConnectPrimaryFlightControl;
 //                        simConnectPrimaryFlightControl.fromPrimaryFlightControlData(primaryFlightControlData);
-//                        res = ::SimConnect_SetDataOnSimObject(d->simConnectHandle, Enum::toUnderlyingType(SimConnectType::DataDefinition::PrimaryFlightControl),
-//                                                              objectId, ::SIMCONNECT_DATA_SET_FLAG_DEFAULT, 0,
-//                                                              sizeof(SimConnectPrimaryFlightControl), &simConnectPrimaryFlightControl);
-=======
-                        SimConnectPrimaryFlightControl simConnectPrimaryFlightControl;
-                        simConnectPrimaryFlightControl.fromPrimaryFlightControlData(primaryFlightControlData);
-                        const HRESULT res = ::SimConnect_SetDataOnSimObject(d->simConnectHandle, Enum::underly(SimConnectType::DataDefinition::PrimaryFlightControl),
-                                                                            objectId, ::SIMCONNECT_DATA_SET_FLAG_DEFAULT, 0,
-                                                                            sizeof(SimConnectPrimaryFlightControl), &simConnectPrimaryFlightControl);
->>>>>>> 629a2cb2
+//                        const HRESULT res = ::SimConnect_SetDataOnSimObject(d->simConnectHandle, Enum::underly(SimConnectType::DataDefinition::PrimaryFlightControl),
+//                                                                            objectId, ::SIMCONNECT_DATA_SET_FLAG_DEFAULT, 0,
+//                                                                            sizeof(SimConnectPrimaryFlightControl), &simConnectPrimaryFlightControl);
                         ok = res == S_OK;
                     }
                 }
@@ -665,16 +656,9 @@
     ::SimConnect_MapClientEventToSimEvent(d->simConnectHandle, Enum::underly(::Event::FreezeLatituteLongitude), "FREEZE_LATITUDE_LONGITUDE_SET");
     ::SimConnect_MapClientEventToSimEvent(d->simConnectHandle, Enum::underly(::Event::FreezeAltitude), "FREEZE_ALTITUDE_SET");
     ::SimConnect_MapClientEventToSimEvent(d->simConnectHandle, Enum::underly(::Event::FreezeAttitude), "FREEZE_ATTITUDE_SET");
-
-<<<<<<< HEAD
-    ::SimConnect_MapClientEventToSimEvent(d->simConnectHandle, Enum::toUnderlyingType(Event::EngineAutoStart), "ENGINE_AUTO_START");
-    ::SimConnect_MapClientEventToSimEvent(d->simConnectHandle, Enum::toUnderlyingType(Event::EngineAutoShutdown), "ENGINE_AUTO_SHUTDOWN");
-
-    ::SimConnect_MapClientEventToSimEvent(d->simConnectHandle, Enum::toUnderlyingType(Event::AileronSet), "AILERON_SET");
-=======
     ::SimConnect_MapClientEventToSimEvent(d->simConnectHandle, Enum::underly(::Event::EngineAutoStart), "ENGINE_AUTO_START");
     ::SimConnect_MapClientEventToSimEvent(d->simConnectHandle, Enum::underly(::Event::EngineAutoShutdown), "ENGINE_AUTO_SHUTDOWN");
->>>>>>> 629a2cb2
+    ::SimConnect_MapClientEventToSimEvent(d->simConnectHandle, Enum::underly(::Event::AileronSet), "AILERON_SET");
 }
 
 bool MSFSSimConnectPlugin::freezeAircraft(::SIMCONNECT_OBJECT_ID objectId, bool enable) const noexcept
