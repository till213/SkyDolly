/**
 * Sky Dolly - The black sheep for your flight recordings
 *
 * Copyright (c) Oliver Knoll
 * All rights reserved.
 *
 * MIT License
 *
 * Permission is hereby granted, free of charge, to any person obtaining a copy of this
 * software and associated documentation files (the "Software"), to deal in the Software
 * without restriction, including without limitation the rights to use, copy, modify, merge,
 * publish, distribute, sublicense, and/or sell copies of the Software, and to permit persons
 * to whom the Software is furnished to do so, subject to the following conditions:
 *
 * The above copyright notice and this permission notice shall be included in all copies or
 * substantial portions of the Software.
 *
 * THE SOFTWARE IS PROVIDED *AS IS*, WITHOUT WARRANTY OF ANY KIND, EXPRESS OR IMPLIED,
 * INCLUDING BUT NOT LIMITED TO THE WARRANTIES OF MERCHANTABILITY, FITNESS FOR A PARTICULAR
 * PURPOSE AND NONINFRINGEMENT. IN NO EVENT SHALL THE AUTHORS OR COPYRIGHT HOLDERS BE LIABLE
 * FOR ANY CLAIM, DAMAGES OR OTHER LIABILITY, WHETHER IN AN ACTION OF CONTRACT, TORT OR
 * OTHERWISE, ARISING FROM, OUT OF OR IN CONNECTION WITH THE SOFTWARE OR THE USE OR OTHER
 * DEALINGS IN THE SOFTWARE.
 */
#include <memory>
#include <unordered_map>

#include <windows.h>
#include <SimConnect.h>

#include <QTimer>
#include <QtGlobal>
#include <QApplication>
#include <QWidget>
#include <QDateTime>

#include <tsl/ordered_map.h>

#include "../../Kernel/src/SampleRate.h"
#include "../../Kernel/src/Enum.h"
#include "../../Kernel/src/Settings.h"
#include "../../Model/src/Flight.h"
#include "../../Model/src/Aircraft.h"
#include "../../Model/src/AircraftInfo.h"
#include "../../Model/src/Position.h"
#include "../../Model/src/PositionData.h"
#include "../../Model/src/Engine.h"
#include "../../Model/src/EngineData.h"
#include "../../Model/src/PrimaryFlightControl.h"
#include "../../Model/src/PrimaryFlightControlData.h"
#include "../../Model/src/SecondaryFlightControl.h"
#include "../../Model/src/SecondaryFlightControlData.h"
#include "../../Model/src/AircraftHandle.h"
#include "../../Model/src/AircraftHandleData.h"
#include "../../Model/src/Light.h"
#include "../../Model/src/LightData.h"
#include "../../Model/src/FlightPlan.h"
#include "../../Model/src/Waypoint.h"
#include "SimConnectType.h"
#include "SimConnectAircraftInfo.h"
#include "SimConnectPosition.h"
#include "SimConnectEngine.h"
#include "SimConnectPrimaryFlightControl.h"
#include "SimConnectSecondaryFlightControl.h"
#include "SimConnectAircraftHandle.h"
#include "SimConnectLight.h"
#include "SimConnectFlightPlan.h"
#include "SimConnectSimulationTime.h"
#include "SimConnectAI.h"
#include "Connect.h"
#include "EventWidget.h"
#include "SkyConnectImpl.h"

namespace
{
    const char *ConnectionName = "SkyConnect";
    constexpr DWORD UserAirplaneRadiusMeters = 0;

    enum class Event: ::SIMCONNECT_CLIENT_EVENT_ID {
        SimStart,
        Pause,
        Crashed,
        Frame,
        FreezeLatituteLongitude,
        FreezeAltitude,
        FreezeAttitude
    };
}

class SkyConnectPrivate
{
public:
    SkyConnectPrivate() noexcept
        : storeDataImmediately(true),
          pendingWaypointTime(false),
          simConnectHandle(nullptr),
          eventWidget(std::make_unique<EventWidget>()),
          currentRequestPeriod(::SIMCONNECT_PERIOD_NEVER),
          simConnectAI(nullptr)
    {}

    bool storeDataImmediately;
    PositionData currentPositionData;
    EngineData currentEngineData;
    PrimaryFlightControlData currentPrimaryFlightControlData;
    SecondaryFlightControlData currentSecondaryFlightControlData;
    AircraftHandleData currentAircraftHandleData;
    LightData currentLightData;
    QDateTime currentLocalDateTime;
    QDateTime currentZuluDateTime;
    bool pendingWaypointTime;
    HANDLE simConnectHandle;
    std::unique_ptr<EventWidget> eventWidget;
    ::SIMCONNECT_PERIOD currentRequestPeriod;
    // Insert order is order of flight plan
    tsl::ordered_map<QString, Waypoint> flightPlan;
    std::unique_ptr<SimConnectAI> simConnectAI;
    // Ordered key: request ID - value: AI object ID
    std::unordered_map<::SIMCONNECT_DATA_REQUEST_ID, Aircraft *> pendingAIAircraftCreationRequests;
};

// PUBLIC

SkyConnectImpl::SkyConnectImpl(QObject *parent) noexcept
    : AbstractSkyConnect(parent),
      d(std::make_unique<SkyConnectPrivate>())
{
    frenchConnection();
}

SkyConnectImpl::~SkyConnectImpl() noexcept
{
    setAircraftFrozen(::SIMCONNECT_OBJECT_ID_USER, false);
    close();
}

// PROTECTED

bool SkyConnectImpl::isTimerBasedRecording(SampleRate::SampleRate sampleRate) const noexcept
{
    // "Auto" and 1 Hz sample rates are processed event-based
    return sampleRate != SampleRate::SampleRate::Auto && sampleRate != SampleRate::SampleRate::Hz1;
}

bool SkyConnectImpl::onUserAircraftManualControl(bool enable) noexcept
{
    // "Freeze" or "unfreeze" depending on whether the user aircraft is to be manually flown
    setAircraftFrozen(::SIMCONNECT_OBJECT_ID_USER, !enable);
    return true;
}

bool SkyConnectImpl::onStartRecording(const InitialPosition &initialPosition) noexcept
{
    resetCurrentData();

    updateRecordingFrequency(Settings::getInstance().getRecordingSampleRate());

    // Initialise flight plan
    d->flightPlan.clear();

    HRESULT result;
    // Setup initial position for user aircraft (if given)
    bool ok = setupInitialRecordingPosition(initialPosition);
    if (ok) {
        // Get aircraft information
        result = ::SimConnect_RequestDataOnSimObjectType(d->simConnectHandle, Enum::toUnderlyingType(SimConnectType::DataRequest::AircraftInfo), Enum::toUnderlyingType(SimConnectType::DataDefinition::FlightInformationDefinition), ::UserAirplaneRadiusMeters, SIMCONNECT_SIMOBJECT_TYPE_USER);
        ok = result == S_OK;
    }

    // Send AI aircraft positions every visual frame
    if (ok) {
        result = ::SimConnect_SubscribeToSystemEvent(d->simConnectHandle, Enum::toUnderlyingType(Event::Frame), "Frame");
        ok = result == S_OK;
    }
    return ok;
}

void SkyConnectImpl::onRecordingPaused(bool paused) noexcept
{
    Q_UNUSED(paused)
    updateRecordingFrequency(Settings::getInstance().getRecordingSampleRate());
}

void SkyConnectImpl::onStopRecording() noexcept
{
    // Stop receiving "frame" events
    ::SimConnect_UnsubscribeFromSystemEvent(d->simConnectHandle, Enum::toUnderlyingType(Event::Frame));

    // Stop receiving aircraft position
    updateRequestPeriod(::SIMCONNECT_PERIOD_NEVER);

    // Update flight plan
    Flight &flight = getCurrentFlight();
    const Aircraft &userAircraft = flight.getUserAircraftConst();
    FlightPlan &flightPlan = userAircraft.getFlightPlan();
    for (const auto &it : d->flightPlan) {
        flightPlan.add(it.second);
    }

    // Update timestamp and simulation time of last waypoint
    int waypointCount = flightPlan.getAllConst().count();
    if (waypointCount > 1) {
        Waypoint waypoint = flightPlan.getAllConst().at(waypointCount - 1);
        waypoint.localTime = d->currentLocalDateTime;
        waypoint.zuluTime = d->currentZuluDateTime;
        waypoint.timestamp = getCurrentTimestamp();
        flightPlan.update(waypointCount - 1, waypoint);
    } else if (waypointCount == 0 && userAircraft.getPositionConst().getAllConst().size() > 0) {
        Waypoint departureWaypoint;
        PositionData position = userAircraft.getPositionConst().getAllConst().at(0);
        departureWaypoint.identifier = "CUSTD";
        departureWaypoint.latitude = position.latitude;
        departureWaypoint.longitude = position.longitude;
        departureWaypoint.altitude = position.altitude;
        departureWaypoint.localTime = flight.getFlightConditionConst().startLocalTime;
        departureWaypoint.zuluTime = flight.getFlightConditionConst().startZuluTime;
        departureWaypoint.timestamp = 0;
        flightPlan.add(departureWaypoint);

        Waypoint arrivalWaypoint;
        position = userAircraft.getPositionConst().getLast();
        arrivalWaypoint.identifier = "CUSTA";
        arrivalWaypoint.latitude = position.latitude;
        arrivalWaypoint.longitude = position.longitude;
        arrivalWaypoint.altitude = position.altitude;
        arrivalWaypoint.localTime = d->currentLocalDateTime;
        arrivalWaypoint.zuluTime = d->currentZuluDateTime;
        arrivalWaypoint.timestamp = qMax(getCurrentTimestamp(), departureWaypoint.timestamp + 1);
        flightPlan.add(arrivalWaypoint);
    }

    // Update end simulation time of flight conditions
    FlightCondition condition = flight.getFlightConditionConst();
    condition.endLocalTime = d->currentLocalDateTime;
    condition.endZuluTime = d->currentZuluDateTime;
    flight.setFlightCondition(condition);
}

bool SkyConnectImpl::onStartReplay(qint64 currentTimestamp) noexcept
{
    // "Freeze" the simulation: position and attitude only set by (interpolated) sample points
    setAircraftFrozen(::SIMCONNECT_OBJECT_ID_USER, true);
    if (currentTimestamp == 0) {
        setupInitialReplayPosition();
    }

    // Send aircraft position every visual frame
    HRESULT result = ::SimConnect_SubscribeToSystemEvent(d->simConnectHandle, Enum::toUnderlyingType(Event::Frame), "Frame");
    return result == S_OK;
}

void SkyConnectImpl::onReplayPaused(bool paused) noexcept
{
    if (paused) {
        ::SimConnect_UnsubscribeFromSystemEvent(d->simConnectHandle, Enum::toUnderlyingType(Event::Frame));
    } else {
        ::SimConnect_SubscribeToSystemEvent(d->simConnectHandle, Enum::toUnderlyingType(Event::Frame), "Frame");
    }
}

void SkyConnectImpl::onStopReplay() noexcept
{
    ::SimConnect_UnsubscribeFromSystemEvent(d->simConnectHandle, Enum::toUnderlyingType(Event::Frame));
    setAircraftFrozen(::SIMCONNECT_OBJECT_ID_USER, false);
}

void SkyConnectImpl::onSeek(qint64 currentTimestamp) noexcept
{
    if (currentTimestamp == 0) {
        setupInitialReplayPosition();
#ifdef DEBUG
    qDebug("SkyConnectImpl::onSeek: current timestamp is 0, SETUP initial position");
#endif
    }
};

void SkyConnectImpl::onRecordingSampleRateChanged(SampleRate::SampleRate sampleRate) noexcept
{
     updateRecordingFrequency(sampleRate);
}

bool SkyConnectImpl::sendAircraftData(qint64 currentTimestamp, TimeVariableData::Access access, AircraftSelection aircraftSelection) noexcept
{
    bool ok;
    const Flight &flight = getCurrentFlight();
    const Aircraft &userAircraft = flight.getUserAircraftConst();
    ok = true;
    for (auto &aircraft : flight) {

        // Replay AI aircrafts - if any - during recording (if all aircrafts are selected for replay)
        const bool isUserAircraft = *aircraft == userAircraft;
        if (isUserAircraft && isUserAircraftManualControl()) {
            // The user aircraft is manually flown
            continue;
        }

        if (!isUserAircraft && aircraftSelection == AircraftSelection::UserAircraft) {
            // Only the user aircraft is to be sent
            continue;
        }

        if (getState() != Connect::State::Recording || !isUserAircraft) {

            const qint64 objectId = aircraft->getSimulationObjectId();
            if (objectId != Aircraft::InvalidSimulationId && objectId != Aircraft::PendingSimulationId) {

                ok = true;
                const PositionData &positionData = aircraft->getPositionConst().interpolate(currentTimestamp, access);
                if (!positionData.isNull()) {
                    SimConnectPosition simConnnectPosition;
                    simConnnectPosition.fromPositionData(positionData);
                    const HRESULT res = ::SimConnect_SetDataOnSimObject(d->simConnectHandle, Enum::toUnderlyingType(SimConnectType::DataDefinition::AircraftPositionDefinition),
                                                                        objectId, ::SIMCONNECT_DATA_SET_FLAG_DEFAULT, 0,
                                                                        sizeof(SimConnectPosition), &simConnnectPosition);
                    ok = res == S_OK;
                }

                // Engine
                if (ok) {
                    const EngineData &engineData = aircraft->getEngineConst().interpolate(currentTimestamp, access);
                    if (!engineData.isNull()) {
                        SimConnectEngine simConnectEngine;
                        simConnectEngine.fromEngineData(engineData);
                        const HRESULT res = ::SimConnect_SetDataOnSimObject(d->simConnectHandle, Enum::toUnderlyingType(SimConnectType::DataDefinition::AircraftEngineDefinition),
                                                                            objectId, ::SIMCONNECT_DATA_SET_FLAG_DEFAULT, 0,
                                                                            sizeof(SimConnectEngine), &simConnectEngine);
                        ok = res == S_OK;
                    }
                }

                // Primary flight controls
                if (ok) {
                    const PrimaryFlightControlData &primaryFlightControlData = aircraft->getPrimaryFlightControlConst().interpolate(currentTimestamp, access);
                    if (!primaryFlightControlData.isNull()) {
                        SimConnectPrimaryFlightControl simConnectPrimaryFlightControl;
                        simConnectPrimaryFlightControl.fromPrimaryFlightControlData(primaryFlightControlData);
                        const HRESULT res = ::SimConnect_SetDataOnSimObject(d->simConnectHandle, Enum::toUnderlyingType(SimConnectType::DataDefinition::AircraftPrimaryFlightControlDefinition),
                                                                            objectId, ::SIMCONNECT_DATA_SET_FLAG_DEFAULT, 0,
                                                                            sizeof(SimConnectPrimaryFlightControl), &simConnectPrimaryFlightControl);
                        ok = res == S_OK;
                    }
                }

                // Secondary flight controls
                if (ok) {
                    const SecondaryFlightControlData &secondaryFlightControlData = aircraft->getSecondaryFlightControlConst().interpolate(currentTimestamp, access);
                    if (!secondaryFlightControlData.isNull()) {
                        SimConnectSecondaryFlightControl simConnectSecondaryFlightControl;
                        simConnectSecondaryFlightControl.fromSecondaryFlightControlData(secondaryFlightControlData);
                        const HRESULT res = ::SimConnect_SetDataOnSimObject(d->simConnectHandle, Enum::toUnderlyingType(SimConnectType::DataDefinition::AircraftSecondaryFlightControlDefinition),
                                                                            objectId, ::SIMCONNECT_DATA_SET_FLAG_DEFAULT, 0,
                                                                            sizeof(SimConnectSecondaryFlightControl), &simConnectSecondaryFlightControl);
                        ok = res == S_OK;
                    }
                }

                // Aircraft handles & brakes
                if (ok) {
                    const AircraftHandleData &aircraftHandleData = aircraft->getAircraftHandleConst().interpolate(currentTimestamp, access);
                    if (!aircraftHandleData.isNull()) {
                        SimConnectAircraftHandle simConnectAircraftHandle;
                        simConnectAircraftHandle.fromAircraftHandleData(aircraftHandleData);
                        const HRESULT res = ::SimConnect_SetDataOnSimObject(d->simConnectHandle, Enum::toUnderlyingType(SimConnectType::DataDefinition::AircraftHandleDefinition),
                                                                            objectId, ::SIMCONNECT_DATA_SET_FLAG_DEFAULT, 0,
                                                                            sizeof(SimConnectAircraftHandle), &simConnectAircraftHandle);
                        ok = res == S_OK;
                    }
                }

                // Lights
                if (ok) {
                    const LightData &lightData = aircraft->getLightConst().interpolate(currentTimestamp, access);
                    if (!lightData.isNull()) {
                        SimConnectLight simConnectLight;
                        simConnectLight.fromLightData(lightData);
                        const HRESULT res = ::SimConnect_SetDataOnSimObject(d->simConnectHandle, Enum::toUnderlyingType(SimConnectType::DataDefinition::AircraftLightDefinition ),
                                                                            objectId, ::SIMCONNECT_DATA_SET_FLAG_DEFAULT, 0,
                                                                            sizeof(SimConnectLight), &simConnectLight);
                        ok = res == S_OK;
                    }
                }

            } // Valid simulation object ID

        } // User aircraft not sent during recording

    } // All aircrafts

    // Start the elapsed timer after sending the first sample data, but
    // only when not recording (the first received sample will start the timer then)
    if (!isElapsedTimerRunning() && access != TimeVariableData::Access::Seek && getState() != Connect::State::Recording) {
        startElapsedTimer();
    }
    return ok;
}

bool SkyConnectImpl::isConnectedWithSim() const noexcept
{
    return d->simConnectHandle != nullptr;
}

bool SkyConnectImpl::connectWithSim() noexcept
{    
    HWND hWnd = reinterpret_cast<HWND>(d->eventWidget->winId());
    DWORD userEvent = EventWidget::SimConnnectUserMessage;
    HRESULT result = ::SimConnect_Open(&(d->simConnectHandle), ::ConnectionName, hWnd, userEvent, nullptr, ::SIMCONNECT_OPEN_CONFIGINDEX_LOCAL);
    if (result == S_OK) {
        d->simConnectAI = std::make_unique<SimConnectAI>(d->simConnectHandle);
        setupRequestData();
    }
#ifdef DEBUG
    qDebug("SkyConnectImpl::connectWithSim: CONNECT with SIM, handle: %p success: %d", d->simConnectHandle, result == S_OK);
#endif
    const bool ok = result == S_OK;
    if (ok) {
        createAIObjects();
    }
    return ok;
}

bool SkyConnectImpl::onCreateAIObjects() noexcept
{
    return d->simConnectAI->createSimulatedAircrafts(getCurrentFlight(), d->pendingAIAircraftCreationRequests);
}

void SkyConnectImpl::onDestroyAIObjects() noexcept
{
    d->pendingAIAircraftCreationRequests.clear();
    d->simConnectAI->destroySimulatedAircrafts(getCurrentFlight());
}

void SkyConnectImpl::onDestroyAIObject(Aircraft &aircraft) noexcept
{
    if (aircraft.getSimulationObjectId() != ::SIMCONNECT_OBJECT_ID_USER) {
        d->simConnectAI->destroySimulatedAircraft(aircraft);
    }
}

// PROTECTED SLOTS

void SkyConnectImpl::recordData() noexcept
{
    Aircraft &userAircraft = getCurrentFlight().getUserAircraft();
    bool dataStored = false;
    if (!d->currentPositionData.isNull()) {
        userAircraft.getPosition().upsert(std::move(d->currentPositionData));
        // Processed
        dataStored = true;
        d->currentPositionData = PositionData::NullData;
    }
    if (!d->currentEngineData.isNull()) {
        userAircraft.getEngine().upsert(std::move(d->currentEngineData));
        // Processed
        dataStored = true;
        d->currentEngineData = EngineData::NullData;
    }
    if (!d->currentPrimaryFlightControlData.isNull()) {
        userAircraft.getPrimaryFlightControl().upsert(std::move(d->currentPrimaryFlightControlData));
        // Processed
        dataStored = true;
        d->currentPrimaryFlightControlData = PrimaryFlightControlData::NullData;
    }
    if (!d->currentSecondaryFlightControlData.isNull()) {
        userAircraft.getSecondaryFlightControl().upsert(std::move(d->currentSecondaryFlightControlData));
        // Processed
        dataStored = true;
        d->currentSecondaryFlightControlData = SecondaryFlightControlData::NullData;
    }
    if (!d->currentAircraftHandleData.isNull()) {
        userAircraft.getAircraftHandle().upsert(std::move(d->currentAircraftHandleData));
        // Processed
        dataStored = true;
        d->currentAircraftHandleData = AircraftHandleData::NullData;
    }
    if (!d->currentLightData.isNull()) {
        userAircraft.getLight().upsert(std::move(d->currentLightData));
        // Processed
        dataStored = true;
        d->currentLightData = LightData::NullData;
    }
    if (dataStored) {
        if (!isElapsedTimerRunning()) {
            // Start the elapsed timer with the storage of the first sampled data
            setCurrentTimestamp(0);
            resetElapsedTime(true);
        }
    }
}

// PRIVATE

void SkyConnectImpl::frenchConnection() noexcept
{
    connect(d->eventWidget.get(), &EventWidget::simConnectEvent,
            this, &SkyConnectImpl::processSimConnectEvent);
}

void SkyConnectImpl::resetCurrentData() noexcept
{
    d->currentPositionData = PositionData::NullData;
    d->currentEngineData = EngineData::NullData;
    d->currentPrimaryFlightControlData = PrimaryFlightControlData::NullData;
    d->currentSecondaryFlightControlData = SecondaryFlightControlData::NullData;
    d->currentAircraftHandleData = AircraftHandleData::NullData;
    d->currentLightData = LightData::NullData;
}

bool SkyConnectImpl::reconnectWithSim() noexcept
{
    bool res;
    if (close()) {
        res = connectWithSim();
    } else {
        res = false;
    }
    return res;
}

bool SkyConnectImpl::close() noexcept
{
    HRESULT result;

    if (d->simConnectHandle != nullptr) {
        result = ::SimConnect_Close(d->simConnectHandle);
        d->simConnectHandle = nullptr;
    } else {
        result = S_OK;
    }
    return result == S_OK;
}

void SkyConnectImpl::setupRequestData() noexcept
{
    // Request data
    SimConnectAircraftInfo::addToDataDefinition(d->simConnectHandle);
    SimConnectPosition::addToDataDefinition(d->simConnectHandle);
    SimConnectEngine::addToDataDefinition(d->simConnectHandle);
    SimConnectPrimaryFlightControl::addToDataDefinition(d->simConnectHandle);
    SimConnectSecondaryFlightControl::addToDataDefinition(d->simConnectHandle);
    SimConnectAircraftHandle::addToDataDefinition(d->simConnectHandle);
    SimConnectLight::addToDataDefinition(d->simConnectHandle);
    SimConnectFlightPlan::addToDataDefinition(d->simConnectHandle);
    SimConnectSimulationTime::addToDataDefinition(d->simConnectHandle);

    ::SimConnect_AddToDataDefinition(d->simConnectHandle, Enum::toUnderlyingType(SimConnectType::DataDefinition::AircraftInitialPosition), "Initial Position", nullptr, ::SIMCONNECT_DATATYPE_INITPOSITION);

    // System event subscription
    ::SimConnect_SubscribeToSystemEvent(d->simConnectHandle, Enum::toUnderlyingType(Event::SimStart), "SimStart");
    ::SimConnect_SubscribeToSystemEvent(d->simConnectHandle, Enum::toUnderlyingType(Event::Pause), "Pause");
    ::SimConnect_SubscribeToSystemEvent(d->simConnectHandle, Enum::toUnderlyingType(Event::Crashed), "Crashed");

    // Client events
    ::SimConnect_MapClientEventToSimEvent(d->simConnectHandle, Enum::toUnderlyingType(Event::FreezeLatituteLongitude), "FREEZE_LATITUDE_LONGITUDE_SET");
    ::SimConnect_MapClientEventToSimEvent(d->simConnectHandle, Enum::toUnderlyingType(Event::FreezeAltitude), "FREEZE_ALTITUDE_SET");
    ::SimConnect_MapClientEventToSimEvent(d->simConnectHandle, Enum::toUnderlyingType(Event::FreezeAttitude), "FREEZE_ATTITUDE_SET");
}

bool SkyConnectImpl::setupInitialRecordingPosition(const InitialPosition &initialPosition) noexcept
{
    bool ok;
    if (!initialPosition.isNull()) {
        // Set initial position
        SIMCONNECT_DATA_INITPOSITION initialSimConnectPosition = SimConnectPosition::toInitialPosition(initialPosition);
        HRESULT result = ::SimConnect_SetDataOnSimObject(d->simConnectHandle, Enum::toUnderlyingType(SimConnectType::DataDefinition::AircraftInitialPosition),
                                                         ::SIMCONNECT_OBJECT_ID_USER, ::SIMCONNECT_DATA_SET_FLAG_DEFAULT, 0, sizeof(::SIMCONNECT_DATA_INITPOSITION), &initialSimConnectPosition);
        ok = result == S_OK;
    } else {
        ok = true;
    }
    return ok;
}

void SkyConnectImpl::setupInitialReplayPosition() noexcept
{
    const Aircraft &userAircraft = getCurrentFlight().getUserAircraftConst();
    const PositionData &positionData = userAircraft.getPositionConst().getFirst();
    const AircraftInfo aircraftInfo = userAircraft.getAircraftInfoConst();
    if (!positionData.isNull()) {
        // Set initial position
        SIMCONNECT_DATA_INITPOSITION initialPosition = SimConnectPosition::toInitialPosition(positionData, aircraftInfo.startOnGround, aircraftInfo.initialAirspeed);
        ::SimConnect_SetDataOnSimObject(d->simConnectHandle, Enum::toUnderlyingType(SimConnectType::DataDefinition::AircraftInitialPosition),
                                        ::SIMCONNECT_OBJECT_ID_USER, ::SIMCONNECT_DATA_SET_FLAG_DEFAULT, 0, sizeof(::SIMCONNECT_DATA_INITPOSITION), &initialPosition);
    } else {
        stopReplay();
    }
}

void SkyConnectImpl::setAircraftFrozen(::SIMCONNECT_OBJECT_ID objectId, bool enable) noexcept
{
    DWORD data;
    if (objectId == ::SIMCONNECT_OBJECT_ID_USER && isUserAircraftManualControl()) {
        // The user aircraft is not to be frozen if manual flying is selected
        data = 0;
    } else {
        data = enable ? 1 : 0;
    }
    ::SimConnect_TransmitClientEvent(d->simConnectHandle, objectId, Enum::toUnderlyingType(Event::FreezeLatituteLongitude), data, ::SIMCONNECT_GROUP_PRIORITY_HIGHEST, ::SIMCONNECT_EVENT_FLAG_GROUPID_IS_PRIORITY);
    ::SimConnect_TransmitClientEvent(d->simConnectHandle, objectId, Enum::toUnderlyingType(Event::FreezeAltitude), data, ::SIMCONNECT_GROUP_PRIORITY_HIGHEST, ::SIMCONNECT_EVENT_FLAG_GROUPID_IS_PRIORITY);
    ::SimConnect_TransmitClientEvent(d->simConnectHandle, objectId, Enum::toUnderlyingType(Event::FreezeAttitude), data, ::SIMCONNECT_GROUP_PRIORITY_HIGHEST, ::SIMCONNECT_EVENT_FLAG_GROUPID_IS_PRIORITY);
}

void SkyConnectImpl::replay() noexcept
{
    const qint64 currentTimestamp = getCurrentTimestamp();
    if (currentTimestamp <= getCurrentFlight().getTotalDurationMSec()) {
        if (!sendAircraftData(currentTimestamp, TimeVariableData::Access::Linear, AircraftSelection::All)) {
            // Connection error
            stopReplay();
        }
    } else {
        // At end of replay
        stopReplay();
    }
}

void SkyConnectImpl::updateRecordingFrequency(SampleRate::SampleRate sampleRate) noexcept
{
    if (getState() == Connect::State::Recording) {
        switch (sampleRate) {
        case SampleRate::SampleRate::Hz1:
            // Get aircraft data @1Hz
            updateRequestPeriod(::SIMCONNECT_PERIOD_SECOND);
            d->storeDataImmediately = true;
            break;
        case SampleRate::SampleRate::Auto:
            // The received data is immediately stored in the aircraft data
            d->storeDataImmediately = true;
            // Get aircraft data every simulated frame
            updateRequestPeriod(::SIMCONNECT_PERIOD_SIM_FRAME);
            break;
        default:
            // The received data is temporarily stored until processed by the
            // timer-based processData method
            d->storeDataImmediately = false;
            // Get aircraft data every simulated frame; based on the actual
            // recording frequency samples are being overwritten, until processed by
            // the timer-based processData method
            updateRequestPeriod(::SIMCONNECT_PERIOD_SIM_FRAME);
            break;
        }
    } else {
        updateRequestPeriod(::SIMCONNECT_PERIOD_NEVER);
    }
}

void SkyConnectImpl::updateRequestPeriod(::SIMCONNECT_PERIOD period) noexcept
{
    if (d->currentRequestPeriod != period) {
        ::SimConnect_RequestDataOnSimObject(d->simConnectHandle, Enum::toUnderlyingType(SimConnectType::DataRequest::AircraftPosition), Enum::toUnderlyingType(SimConnectType::DataDefinition::AircraftPositionDefinition),
                                            ::SIMCONNECT_OBJECT_ID_USER, period, ::SIMCONNECT_DATA_REQUEST_FLAG_CHANGED);
        ::SimConnect_RequestDataOnSimObject(d->simConnectHandle, Enum::toUnderlyingType(SimConnectType::DataRequest::Engine), Enum::toUnderlyingType(SimConnectType::DataDefinition::AircraftEngineDefinition),
                                            ::SIMCONNECT_OBJECT_ID_USER, period, ::SIMCONNECT_DATA_REQUEST_FLAG_CHANGED);
        ::SimConnect_RequestDataOnSimObject(d->simConnectHandle, Enum::toUnderlyingType(SimConnectType::DataRequest::PrimaryFlightControl), Enum::toUnderlyingType(SimConnectType::DataDefinition::AircraftPrimaryFlightControlDefinition),
                                            ::SIMCONNECT_OBJECT_ID_USER, period, ::SIMCONNECT_DATA_REQUEST_FLAG_CHANGED);
        ::SimConnect_RequestDataOnSimObject(d->simConnectHandle, Enum::toUnderlyingType(SimConnectType::DataRequest::SecondaryFlightControl), Enum::toUnderlyingType(SimConnectType::DataDefinition::AircraftSecondaryFlightControlDefinition),
                                            ::SIMCONNECT_OBJECT_ID_USER, period, ::SIMCONNECT_DATA_REQUEST_FLAG_CHANGED);
        ::SimConnect_RequestDataOnSimObject(d->simConnectHandle, Enum::toUnderlyingType(SimConnectType::DataRequest::AircraftHandle), Enum::toUnderlyingType(SimConnectType::DataDefinition::AircraftHandleDefinition),
                                            ::SIMCONNECT_OBJECT_ID_USER, period, ::SIMCONNECT_DATA_REQUEST_FLAG_CHANGED);
        ::SimConnect_RequestDataOnSimObject(d->simConnectHandle, Enum::toUnderlyingType(SimConnectType::DataRequest::Light), Enum::toUnderlyingType(SimConnectType::DataDefinition::AircraftLightDefinition),
                                            ::SIMCONNECT_OBJECT_ID_USER, period, ::SIMCONNECT_DATA_REQUEST_FLAG_CHANGED);
        // Update the flight plan and simulation time only every second
        ::SIMCONNECT_PERIOD oneSecondPeriod = period != ::SIMCONNECT_PERIOD_NEVER ? ::SIMCONNECT_PERIOD_SECOND : ::SIMCONNECT_PERIOD_NEVER;
        ::SimConnect_RequestDataOnSimObject(d->simConnectHandle, Enum::toUnderlyingType(SimConnectType::DataRequest::FlightPlan), Enum::toUnderlyingType(SimConnectType::DataDefinition::FlightPlanDefinition),
                                            ::SIMCONNECT_OBJECT_ID_USER, oneSecondPeriod, ::SIMCONNECT_DATA_REQUEST_FLAG_CHANGED);
        ::SimConnect_RequestDataOnSimObject(d->simConnectHandle, Enum::toUnderlyingType(SimConnectType::DataRequest::SimulationTime), Enum::toUnderlyingType(SimConnectType::DataDefinition::SimulationTimeDefinition),
                                            ::SIMCONNECT_OBJECT_ID_USER, oneSecondPeriod, ::SIMCONNECT_DATA_REQUEST_FLAG_CHANGED);
        d->currentRequestPeriod = period;
    }
}

void CALLBACK SkyConnectImpl::dispatch(::SIMCONNECT_RECV *receivedData, DWORD cbData, void *context) noexcept
{
    Q_UNUSED(cbData);

    SkyConnectImpl *skyConnect = static_cast<SkyConnectImpl *>(context);
    Flight &flight = skyConnect->getCurrentFlight();
    Aircraft &userAircraft = flight.getUserAircraft();
    ::SIMCONNECT_RECV_SIMOBJECT_DATA *objectData;

    bool dataStored = false;
    switch (receivedData->dwID) {
    case ::SIMCONNECT_RECV_ID_EVENT:
    {
        const ::SIMCONNECT_RECV_EVENT *evt = reinterpret_cast<::SIMCONNECT_RECV_EVENT *>(receivedData);
        switch (static_cast<Event>(evt->uEventID)) {
        case Event::SimStart:
#ifdef DEBUG
            qDebug("SIMCONNECT_RECV_ID_EVENT: SIMSTART event");
#endif
            break;

        case Event::Pause:
#ifdef DEBUG
            qDebug("SIMCONNECT_RECV_ID_EVENT: PAUSE event: %lu", evt->dwData);
#endif
            // It seems that the pause event is currently only triggered by selecting "Pause Simulation"
            // in the developer mode (FS 2020), but neither when "active pause" is selected nor when ESC
            // (in-game meu") is entered; also, we ignore the first "unpause" event (which is always
            // sent by FS 2020 after the initial connect), as we explicitly pause the replay after having
            // loaded a flight: we simply do this by assuming that no "unpause" would normally be sent
            // at the very beginning (timestamp 0) of the replay
            if (evt->dwData > 0 || skyConnect->getCurrentTimestamp() > 0) {
                skyConnect->setPaused(evt->dwData == 1);
            }
            break;

        case Event::Crashed:
#ifdef DEBUG
            qDebug("SIMCONNECT_RECV_ID_EVENT: CRASHED event");
#endif
            switch (skyConnect->getState()) {
            case Connect::State::Recording:
                skyConnect->stopRecording();
                break;
            case Connect::State::Replay:
                skyConnect->stopReplay();
                break;
            default:
                break;
            }
            break;

        default:
            break;
        }
        break;
    }

    case ::SIMCONNECT_RECV_ID_SIMOBJECT_DATA_BYTYPE:
    {
        objectData = reinterpret_cast<::SIMCONNECT_RECV_SIMOBJECT_DATA_BYTYPE *>(receivedData);
        switch (static_cast<SimConnectType::DataRequest>(objectData->dwRequestID)) {
        case SimConnectType::DataRequest::AircraftInfo:
        {
            const SimConnectAircraftInfo *simConnectAircraftInfo = reinterpret_cast<const SimConnectAircraftInfo *>(&objectData->dwData);
            AircraftInfo aircraftInfo = simConnectAircraftInfo->toAircraftInfo();
            aircraftInfo.startDate = QDateTime::currentDateTime();
            userAircraft.setAircraftInfo(aircraftInfo);
            FlightCondition flightCondition = simConnectAircraftInfo->toFlightCondition();
            flight.setFlightCondition(flightCondition);
            break;
        }
        default:
            break;
        }
        break;
    }

    case ::SIMCONNECT_RECV_ID_SIMOBJECT_DATA:
    {
<<<<<<< HEAD
        objectData = reinterpret_cast<SIMCONNECT_RECV_SIMOBJECT_DATA *>(receivedData);
=======
        objectData = reinterpret_cast<::SIMCONNECT_RECV_SIMOBJECT_DATA *>(receivedData);
>>>>>>> 971d70a1

        const bool storeDataImmediately = skyConnect->d->storeDataImmediately;
        switch (static_cast<SimConnectType::DataRequest>(objectData->dwRequestID)) {
        case SimConnectType::DataRequest::AircraftPosition:
        {
            const SimConnectPosition *simConnectPosition;
            if (skyConnect->getState() == Connect::State::Recording) {
                simConnectPosition = reinterpret_cast<const SimConnectPosition *>(&objectData->dwData);
                PositionData positionData = simConnectPosition->toPositionData();
                positionData.timestamp = skyConnect->getCurrentTimestamp();
                if (storeDataImmediately) {
                    userAircraft.getPosition().upsert(std::move(positionData));
                    dataStored = true;
                } else {
                    skyConnect->d->currentPositionData = std::move(positionData);
                }
            }
            break;
        }
        case SimConnectType::DataRequest::Engine:
        {
            const SimConnectEngine *simConnectEngine;
            if (skyConnect->getState() == Connect::State::Recording) {
                simConnectEngine = reinterpret_cast<const SimConnectEngine *>(&objectData->dwData);
                EngineData engineData = simConnectEngine->toEngineData();
                engineData.timestamp = skyConnect->getCurrentTimestamp();
                if (storeDataImmediately) {
                    userAircraft.getEngine().upsert(std::move(engineData));
                    dataStored = true;
                } else {
                    skyConnect->d->currentEngineData = std::move(engineData);
                }
            }
            break;
        }
        case SimConnectType::DataRequest::PrimaryFlightControl:
        {
            const SimConnectPrimaryFlightControl *simConnectPrimaryFlightControl;
            if (skyConnect->getState() == Connect::State::Recording) {
                simConnectPrimaryFlightControl = reinterpret_cast<const SimConnectPrimaryFlightControl *>(&objectData->dwData);
                PrimaryFlightControlData primaryFlightControlData = simConnectPrimaryFlightControl->toPrimaryFlightControlData();
                primaryFlightControlData.timestamp = skyConnect->getCurrentTimestamp();
                if (storeDataImmediately) {
                    userAircraft.getPrimaryFlightControl().upsert(std::move(primaryFlightControlData));
                    dataStored = true;
                } else {
                    skyConnect->d->currentPrimaryFlightControlData = std::move(primaryFlightControlData);
                }
            }
            break;
        }
        case SimConnectType::DataRequest::SecondaryFlightControl:
        {
            const SimConnectSecondaryFlightControl *simConnectSecondaryFlightControl;
            if (skyConnect->getState() == Connect::State::Recording) {
                simConnectSecondaryFlightControl = reinterpret_cast<const SimConnectSecondaryFlightControl *>(&objectData->dwData);
                SecondaryFlightControlData secondaryFlightControlData = simConnectSecondaryFlightControl->toSecondaryFlightControlData();
                secondaryFlightControlData.timestamp = skyConnect->getCurrentTimestamp();
                if (storeDataImmediately) {
                    userAircraft.getSecondaryFlightControl().upsert(std::move(secondaryFlightControlData));
                    dataStored = true;
                } else {
                    skyConnect->d->currentSecondaryFlightControlData = std::move(secondaryFlightControlData);
                }
            }
            break;
        }
        case SimConnectType::DataRequest::AircraftHandle:
        {
            const SimConnectAircraftHandle *simConnectAircraftHandle;
            if (skyConnect->getState() == Connect::State::Recording) {
                simConnectAircraftHandle = reinterpret_cast<const SimConnectAircraftHandle *>(&objectData->dwData);
                AircraftHandleData aircraftHandleData = simConnectAircraftHandle->toAircraftHandleData();
                aircraftHandleData.timestamp = skyConnect->getCurrentTimestamp();
                if (storeDataImmediately) {
                    userAircraft.getAircraftHandle().upsert(std::move(aircraftHandleData));
                    dataStored = true;
                } else {
                    skyConnect->d->currentAircraftHandleData = std::move(aircraftHandleData);
                }
            }
            break;
        }
        case SimConnectType::DataRequest::Light:
        {
            const SimConnectLight *simConnectLight;
            if (skyConnect->getState() == Connect::State::Recording) {
                simConnectLight = reinterpret_cast<const SimConnectLight *>(&objectData->dwData);
                LightData lightData = simConnectLight->toLightData();
                lightData.timestamp = skyConnect->getCurrentTimestamp();
                if (storeDataImmediately) {
                    userAircraft.getLight().upsert(std::move(lightData));
                    dataStored = true;
                } else {
                    skyConnect->d->currentLightData = std::move(lightData);
                }
            }
            break;
        }
        case SimConnectType::DataRequest::FlightPlan:
        {
            const SimConnectFlightPlan *simConnectFlightPlan;
            if (skyConnect->getState() == Connect::State::Recording) {
                simConnectFlightPlan = reinterpret_cast<const SimConnectFlightPlan *>(&objectData->dwData);
                Waypoint waypoint = simConnectFlightPlan->toPreviousWaypoint();
                if (waypoint.isValid()) {
                    if (skyConnect->d->currentLocalDateTime.isValid()) {
                        waypoint.localTime = skyConnect->d->currentLocalDateTime;
                        waypoint.zuluTime = skyConnect->d->currentZuluDateTime;
                    } else {
                        // No simulation time received yet: set flag for pending update
                        skyConnect->d->pendingWaypointTime = true;
                    }
                    const qint64 currentTimeStamp = skyConnect->getCurrentTimestamp();
                    waypoint.timestamp = currentTimeStamp;
                    skyConnect->d->flightPlan[waypoint.identifier] = waypoint;
                    waypoint = simConnectFlightPlan->toNextWaypoint();
                    if (waypoint.isValid()) {
                        waypoint.timestamp = currentTimeStamp + 1;
                        skyConnect->d->flightPlan[waypoint.identifier] = waypoint;
                    }
                }
            }
            break;
        }
        case SimConnectType::DataRequest::SimulationTime:
        {
            const SimConnectSimulationTime *simConnectSimulationTime;
            if (skyConnect->getState() == Connect::State::Recording) {
                simConnectSimulationTime = reinterpret_cast<const SimConnectSimulationTime *>(&objectData->dwData);
                skyConnect->d->currentLocalDateTime = simConnectSimulationTime->toLocalDateTime();
                skyConnect->d->currentZuluDateTime = simConnectSimulationTime->toZuluDateTime();
                if (skyConnect->d->pendingWaypointTime) {
                    for (auto it = skyConnect->d->flightPlan.begin(); it != skyConnect->d->flightPlan.end(); ++it)
                    {
                        it.value().localTime = skyConnect->d->currentLocalDateTime;
                        it.value().zuluTime = skyConnect->d->currentLocalDateTime;
                        skyConnect->d->pendingWaypointTime = false;
                    }
                }
            }
            break;
        }
        default:
            break;
        }
        break;
    }

    case ::SIMCONNECT_RECV_ID_EVENT_FRAME:
    {
        const Connect::State state = skyConnect->getState();
        if (state == Connect::State::Replay) {
            skyConnect->replay();
        } else if (state == Connect::State::Recording) {
            const qint64 currentTimeStamp = skyConnect->getCurrentTimestamp();
            if (!skyConnect->sendAircraftData(currentTimeStamp, TimeVariableData::Access::Linear, AircraftSelection::All)) {
                // Connection error
                skyConnect->stopRecording();
            }
        }
        break;
    }

    case ::SIMCONNECT_RECV_ID_ASSIGNED_OBJECT_ID:
    {
        SIMCONNECT_RECV_ASSIGNED_OBJECT_ID *objectData = (SIMCONNECT_RECV_ASSIGNED_OBJECT_ID*)receivedData;
        auto it = skyConnect->d->pendingAIAircraftCreationRequests.extract(objectData->dwRequestID);
        if (!it.empty()) {
            Aircraft *aircraft = it.mapped();
            aircraft->setSimulationObjectId(objectData->dwObjectID);
#ifdef DEBUG
            qDebug("SIMCONNECT_RECV_ID_ASSIGNED_OBJECT_ID: Request ID: %lu, asssigned object ID: %lu, aircraft ID: %lld, remaining pending requests: %lld",
                   objectData->dwRequestID, objectData->dwObjectID, aircraft->getId(), skyConnect->d->pendingAIAircraftCreationRequests.size());
#endif
            ::SimConnect_AIReleaseControl(skyConnect->d->simConnectHandle, aircraft->getSimulationObjectId(), Enum::toUnderlyingType(SimConnectType::DataRequest::AIReleaseControl));
            skyConnect->setAircraftFrozen(objectData->dwObjectID, true);
        } else {
            // No pending request (request has already been removed), so destroy the
            // just generated AI object again
            skyConnect->d->simConnectAI->destroySimulatedObject(objectData->dwObjectID);
#ifdef DEBUG
            qDebug("SIMCONNECT_RECV_ID_ASSIGNED_OBJECT_ID: orphaned AI object response for original request %lu, DESTROYING AI Object again: %lu", objectData->dwRequestID, objectData->dwObjectID);
#endif
        }
        break;
    }

    case ::SIMCONNECT_RECV_ID_QUIT:
#ifdef DEBUG
        qDebug("SIMCONNECT_RECV_ID_QUIT");
#endif
        skyConnect->close();
        break;

    case ::SIMCONNECT_RECV_ID_OPEN:
#ifdef DEBUG
        qDebug("SIMCONNECT_RECV_ID_OPEN");
#endif
        break;

    case ::SIMCONNECT_RECV_ID_EXCEPTION:
#ifdef DEBUG
    {
        SIMCONNECT_RECV_EXCEPTION *exception = static_cast<SIMCONNECT_RECV_EXCEPTION *>(receivedData);
        qDebug("SIMCONNECT_RECV_ID_EXCEPTION: A server exception %lu happened: sender ID: %lu index: %lu data: %lu",
               exception->dwException, exception->dwSendID, exception->dwIndex, cbData);
    }
#endif
        break;
    case ::SIMCONNECT_RECV_ID_NULL:
#ifdef DEBUG
        qDebug("SIMCONNECT_RECV_ID_NULL");
#endif
        break;

    default:
        break;
    }

    if (dataStored) {
        if (!skyConnect->isElapsedTimerRunning()) {
            // Start the elapsed timer with the arrival of the first sample data
            skyConnect->setCurrentTimestamp(0);
            skyConnect->resetElapsedTime(true);
        }
    }
}

// PRIVATE SLOTS

void SkyConnectImpl::processSimConnectEvent() noexcept
{
    updateCurrentTimestamp();
    // Process system events
    ::SimConnect_CallDispatch(d->simConnectHandle, SkyConnectImpl::dispatch, this);
}<|MERGE_RESOLUTION|>--- conflicted
+++ resolved
@@ -748,11 +748,7 @@
 
     case ::SIMCONNECT_RECV_ID_SIMOBJECT_DATA:
     {
-<<<<<<< HEAD
-        objectData = reinterpret_cast<SIMCONNECT_RECV_SIMOBJECT_DATA *>(receivedData);
-=======
         objectData = reinterpret_cast<::SIMCONNECT_RECV_SIMOBJECT_DATA *>(receivedData);
->>>>>>> 971d70a1
 
         const bool storeDataImmediately = skyConnect->d->storeDataImmediately;
         switch (static_cast<SimConnectType::DataRequest>(objectData->dwRequestID)) {
