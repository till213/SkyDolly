--- conflicted
+++ resolved
@@ -86,14 +86,10 @@
     void updateRecordingFrequency(SampleRate::SampleRate sampleRate) noexcept;
     void updateRequestPeriod(::SIMCONNECT_PERIOD period) noexcept;
 
-<<<<<<< HEAD
-    static void CALLBACK dispatch(SIMCONNECT_RECV *receivedData, DWORD cbData, void *context) noexcept;
+    static void CALLBACK dispatch(::SIMCONNECT_RECV *receivedData, DWORD cbData, void *context) noexcept;
 
 private slots:
     void processSimConnectEvent() noexcept;
-=======
-    static void CALLBACK dispatch(::SIMCONNECT_RECV *receivedData, DWORD cbData, void *context) noexcept;
->>>>>>> 709b0a19
 };
 
 #endif // SKYCONNECTIMPL_H