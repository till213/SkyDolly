--- conflicted
+++ resolved
@@ -60,17 +60,12 @@
 
 void UnixSignalHandler::registerSignals() noexcept
 {
-<<<<<<< HEAD
-    const std::vector unixSignals {SIGHUP, SIGINT, SIGQUIT, SIGILL, SIGABRT, SIGFPE, SIGSEGV};
-    //const std::vector unixSignals {SIGINT};
-=======
     // Send signal to process:
     // - Linux: kill -s <signal> <pid>
     //          killall -<signal> <process_name>
     // Fatal signals (if not caught)
     // https://stackoverflow.com/questions/13219071/which-fatal-signals-should-a-user-level-program-catch
     const std::vector unixSignals {SIGHUP, SIGINT, SIGQUIT, SIGILL, SIGABRT, SIGFPE, SIGSEGV, SIGPIPE, SIGTERM, SIGUSR1, SIGUSR2};
->>>>>>> 7c8c27b4
     struct sigaction action;
 
     action.sa_handler = UnixSignalHandler::handle;
@@ -141,13 +136,8 @@
 
 void UnixSignalHandler::handle(int signal)
 {
-<<<<<<< HEAD
-    ::receivedSignal = signal;
-    :write(m_signalSocketPair[0], &signal, sizeof(int));
-=======
     // Write is either reentrant or not interruptible by signals and is async-signal safe
     ::write(m_signalSocketPair[0], &signal, sizeof(int));
->>>>>>> 7c8c27b4
 }
 
 // PRIVATE SLOTS
