/**
 * Sky Dolly - The Black Sheep for Your Flight Recordings
 *
 * Copyright (c) Oliver Knoll
 * All rights reserved.
 *
 * MIT License
 *
 * Permission is hereby granted, free of charge, to any person obtaining a copy of this
 * software and associated documentation files (the "Software"), to deal in the Software
 * without restriction, including without limitation the rights to use, copy, modify, merge,
 * publish, distribute, sublicense, and/or sell copies of the Software, and to permit persons
 * to whom the Software is furnished to do so, subject to the following conditions:
 *
 * The above copyright notice and this permission notice shall be included in all copies or
 * substantial portions of the Software.
 *
 * THE SOFTWARE IS PROVIDED *AS IS*, WITHOUT WARRANTY OF ANY KIND, EXPRESS OR IMPLIED,
 * INCLUDING BUT NOT LIMITED TO THE WARRANTIES OF MERCHANTABILITY, FITNESS FOR A PARTICULAR
 * PURPOSE AND NONINFRINGEMENT. IN NO EVENT SHALL THE AUTHORS OR COPYRIGHT HOLDERS BE LIABLE
 * FOR ANY CLAIM, DAMAGES OR OTHER LIABILITY, WHETHER IN AN ACTION OF CONTRACT, TORT OR
 * OTHERWISE, ARISING FROM, OUT OF OR IN CONNECTION WITH THE SOFTWARE OR THE USE OR OTHER
 * DEALINGS IN THE SOFTWARE.
 */
#include <memory>
#include <exception>
#include <csignal>

#include <QCoreApplication>
#include <QApplication>
#include <QStringList>
#include <QString>
#include <QStyleFactory>
#include <QStringBuilder>
#include <QMessageBox>

#include <Kernel/Version.h>
#include <Kernel/StackTrace.h>
#include <Kernel/Settings.h>
#include <Kernel/RecentFile.h>
#include <Model/Logbook.h>
#include <PluginManager/SkyConnectManager.h>
#include <Persistence/PersistenceManager.h>
#include <PluginManager/PluginManager.h>
#include <UserInterface/MainWindow.h>
#include "ExceptionHandler.h"
#include "SignalHandler.h"
#include "ErrorCodes.h"

static void destroySingletons() noexcept
{
    // Destroying the settings singleton also persists the settings
    Settings::destroyInstance();
    Logbook::destroyInstance();
    PersistenceManager::destroyInstance();
    PluginManager::destroyInstance();
    SkyConnectManager::destroyInstance();
    RecentFile::destroyInstance();
}

int main(int argc, char **argv) noexcept
{
    std::set_terminate(ExceptionHandler::handleTerminate);
<<<<<<< HEAD
    SignalHandler signalHandler;
    signalHandler.registerSignals();
=======
>>>>>>> 157f6ff8

    QCoreApplication::setOrganizationName(Version::getOrganisationName());
    QCoreApplication::setApplicationName(Version::getApplicationName());
    QCoreApplication::setAttribute(Qt::AA_DontShowIconsInMenus);

    QApplication application(argc, argv);
    SignalHandler signalHandler;
    signalHandler.registerSignals();

    // Simplistic command line parsing: first arg is assumed to be a file path
    QStringList args = application.arguments();
    QString filePath;
    if (args.count() > 1) {
        filePath = args.at(1);
    }

    int res {ErrorCodes::Ok};
    try {
        // Main window scope
        {
            std::unique_ptr<MainWindow> mainWindow = std::make_unique<MainWindow>(filePath);
            mainWindow->show();
            res = application.exec();
        }
        // Destroy singletons after main window has been deleted
        destroySingletons();
    } catch (const std::exception &ex) {
        const QString stackTrace = StackTrace::generate();
        ExceptionHandler::handleError("Exception", stackTrace, ex);
        res = ErrorCodes::StandardException;
    } catch (...) {
        const QString stackTrace = StackTrace::generate();
        ExceptionHandler::handleError("Exception", stackTrace, "Non std::exception");
        res = ErrorCodes::UnknownException;
    }

    return res;
}<|MERGE_RESOLUTION|>--- conflicted
+++ resolved
@@ -61,17 +61,14 @@
 int main(int argc, char **argv) noexcept
 {
     std::set_terminate(ExceptionHandler::handleTerminate);
-<<<<<<< HEAD
-    SignalHandler signalHandler;
-    signalHandler.registerSignals();
-=======
->>>>>>> 157f6ff8
 
     QCoreApplication::setOrganizationName(Version::getOrganisationName());
     QCoreApplication::setApplicationName(Version::getApplicationName());
     QCoreApplication::setAttribute(Qt::AA_DontShowIconsInMenus);
 
     QApplication application(argc, argv);
+    // Signals must be registered after the QApplication instantiation, due
+    // to the QSocketNotifier
     SignalHandler signalHandler;
     signalHandler.registerSignals();
 
