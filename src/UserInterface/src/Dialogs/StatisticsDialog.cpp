/**
 * Sky Dolly - The black sheep for your flight recordings
 *
 * Copyright (c) Oliver Knoll
 * All rights reserved.
 *
 * MIT License
 *
 * Permission is hereby granted, free of charge, to any person obtaining a copy of this
 * software and associated documentation files (the "Software"), to deal in the Software
 * without restriction, including without limitation the rights to use, copy, modify, merge,
 * publish, distribute, sublicense, and/or sell copies of the Software, and to permit persons
 * to whom the Software is furnished to do so, subject to the following conditions:
 *
 * The above copyright notice and this permission notice shall be included in all copies or
 * substantial portions of the Software.
 *
 * THE SOFTWARE IS PROVIDED *AS IS*, WITHOUT WARRANTY OF ANY KIND, EXPRESS OR IMPLIED,
 * INCLUDING BUT NOT LIMITED TO THE WARRANTIES OF MERCHANTABILITY, FITNESS FOR A PARTICULAR
 * PURPOSE AND NONINFRINGEMENT. IN NO EVENT SHALL THE AUTHORS OR COPYRIGHT HOLDERS BE LIABLE
 * FOR ANY CLAIM, DAMAGES OR OTHER LIABILITY, WHETHER IN AN ACTION OF CONTRACT, TORT OR
 * OTHERWISE, ARISING FROM, OUT OF OR IN CONNECTION WITH THE SOFTWARE OR THE USE OR OTHER
 * DEALINGS IN THE SOFTWARE.
 */
#include <memory>

#include "../../../Kernel/src/Settings.h"
#include "../../../Kernel/src/Unit.h"
#include "../../../Model/src/Logbook.h"
#include "../../../Model/src/Flight.h"
#include "../../../Model/src/Aircraft.h"
#include "../../../Model/src/Position.h"
#include "../../../Model/src/PositionData.h"
#include "../../../Model/src/Engine.h"
#include "../../../Model/src/EngineData.h"
#include "../../../Model/src/PrimaryFlightControl.h"
#include "../../../Model/src/PrimaryFlightControlData.h"
#include "../../../Model/src/SecondaryFlightControl.h"
#include "../../../Model/src/SecondaryFlightControlData.h"
#include "../../../Model/src/AircraftHandle.h"
#include "../../../Model/src/AircraftHandleData.h"
#include "../../../Model/src/Light.h"
#include "../../../Model/src/LightData.h"
#include "../../../SkyConnect/src/SkyConnectIntf.h"
#include "../../../SkyConnect/src/Connect.h"
#include "StatisticsDialog.h"
#include "ui_StatisticsDialog.h"

class StatisticsDialogPrivate
{
public:
    StatisticsDialogPrivate(SkyConnectIntf &theSkyConnect) noexcept
        : skyConnect(theSkyConnect)
    {}

    SkyConnectIntf &skyConnect;
    Unit unit;
};

// PUBLIC

StatisticsDialog::StatisticsDialog(SkyConnectIntf &skyConnect, QWidget *parent) noexcept :
    QDialog(parent),
    d(std::make_unique<StatisticsDialogPrivate>(skyConnect)),
    ui(std::make_unique<Ui::StatisticsDialog>())
{
    ui->setupUi(this);
    Qt::WindowFlags flags = Qt::Dialog | Qt::WindowTitleHint | Qt::WindowCloseButtonHint;
    setWindowFlags(flags);
    frenchConnection();
}

StatisticsDialog::~StatisticsDialog() noexcept
{
}

// PROTECTED

void StatisticsDialog::showEvent(QShowEvent *event) noexcept
{
    Q_UNUSED(event)

    updateRecordUi();

    const Aircraft &aircraft = Logbook::getInstance().getCurrentFlight().getUserAircraft();
    // Signal sent while recording
    connect(&aircraft, &Aircraft::dataChanged,
            this, &StatisticsDialog::updateRecordUi);
    connect(&Settings::getInstance(), &Settings::recordSampleRateChanged,
            this, &StatisticsDialog::updateRecordUi);

    emit visibilityChanged(true);
}

void StatisticsDialog::hideEvent(QHideEvent *event) noexcept
{
    Q_UNUSED(event)

    const Aircraft &aircraft = Logbook::getInstance().getCurrentFlight().getUserAircraft();
    disconnect(&aircraft, &Aircraft::dataChanged,
               this, &StatisticsDialog::updateRecordUi);

    emit visibilityChanged(false);
}

// PRIVATE

void StatisticsDialog::frenchConnection() noexcept
{}

// PRIVATE SLOTS

void StatisticsDialog::updateRecordUi() noexcept
{
    const Flight &flight = Logbook::getInstance().getCurrentFlight();
    const Aircraft &aircraft = flight.getUserAircraft();

    if (Settings::getInstance().getRecordSampleRate() != SampleRate::SampleRate::Auto) {
        ui->recordSampleRateLineEdit->setText(d->unit.formatHz(Settings::getInstance().getRecordSampleRateValue()));
    } else {
        ui->recordSampleRateLineEdit->setText(tr("Auto"));
    }

    // Samples per second
    if (d->skyConnect.getState() == Connect::State::Recording) {
        ui->samplesPerSecondLineEdit->setText(d->unit.formatHz(d->skyConnect.calculateRecordedSamplesPerSecond()));
    } else {
        ui->samplesPerSecondLineEdit->clear();
    }
<<<<<<< HEAD
    const QVector<PositionData> &positionData = aircraft.getPosition().getAllConst();
=======
    const QVector<PositionData> &aircraftData = aircraft.getPosition().getAllConst();
>>>>>>> 4612fed6
    const QVector<EngineData> &engineData = aircraft.getEngine().getAllConst();
    const QVector<PrimaryFlightControlData> &primaryFlightControlData = aircraft.getPrimaryFlightControl().getAllConst();
    const QVector<SecondaryFlightControlData> &secondaryFlightControlData = aircraft.getSecondaryFlightControl().getAllConst();
    const QVector<AircraftHandleData> &aircraftHandleData = aircraft.getAircraftHandle().getAllConst();
    const QVector<LightData> &lightData = aircraft.getLight().getAllConst();
    const int totalCount = positionData.count() + engineData.count() + primaryFlightControlData.count() + secondaryFlightControlData.count() + aircraftHandleData.count() + lightData.count();
    ui->sampleCountLineEdit->setText(QString::number(totalCount));

    ui->durationLineEdit->setText(d->unit.formatElapsedTime(flight.getTotalDurationMSec()));

<<<<<<< HEAD
    const qint64 positionDataSize = positionData.count()  * sizeof(PositionData);
=======
    const qint64 aircraftDataSize = aircraftData.count()  * sizeof(PositionData);
>>>>>>> 4612fed6
    const qint64 engineDataSize = engineData.count()  * sizeof(EngineData);
    const qint64 primaryFlightControlDataSize = primaryFlightControlData.count()  * sizeof(PrimaryFlightControlData);
    const qint64 secondaryFlightControlDataSize = secondaryFlightControlData.count()  * sizeof(SecondaryFlightControlData);
    const qint64 aircraftHandleDataSize = aircraftHandleData.count()  * sizeof(AircraftHandleData);
    const qint64 lightDataSize = lightData.count()  * sizeof(LightData);

    const qint64 totalSize = positionDataSize + engineDataSize + primaryFlightControlDataSize + secondaryFlightControlDataSize + aircraftHandleDataSize + lightDataSize;
    ui->sampleSizeLineEdit->setText(d->unit.formatMemory(totalSize));
}<|MERGE_RESOLUTION|>--- conflicted
+++ resolved
@@ -127,26 +127,17 @@
     } else {
         ui->samplesPerSecondLineEdit->clear();
     }
-<<<<<<< HEAD
-    const QVector<PositionData> &positionData = aircraft.getPosition().getAllConst();
-=======
-    const QVector<PositionData> &aircraftData = aircraft.getPosition().getAllConst();
->>>>>>> 4612fed6
-    const QVector<EngineData> &engineData = aircraft.getEngine().getAllConst();
-    const QVector<PrimaryFlightControlData> &primaryFlightControlData = aircraft.getPrimaryFlightControl().getAllConst();
-    const QVector<SecondaryFlightControlData> &secondaryFlightControlData = aircraft.getSecondaryFlightControl().getAllConst();
-    const QVector<AircraftHandleData> &aircraftHandleData = aircraft.getAircraftHandle().getAllConst();
-    const QVector<LightData> &lightData = aircraft.getLight().getAllConst();
+    const QVector<PositionData> &positionData = aircraft.getPositionConst().getAllConst();
+    const QVector<EngineData> &engineData = aircraft.getEngineConst().getAllConst();
+    const QVector<PrimaryFlightControlData> &primaryFlightControlData = aircraft.getPrimaryFlightControlConst().getAllConst();
+    const QVector<SecondaryFlightControlData> &secondaryFlightControlData = aircraft.getSecondaryFlightControlConst().getAllConst();
+    const QVector<AircraftHandleData> &aircraftHandleData = aircraft.getAircraftHandleConst().getAllConst();
+    const QVector<LightData> &lightData = aircraft.getLightConst().getAllConst();
     const int totalCount = positionData.count() + engineData.count() + primaryFlightControlData.count() + secondaryFlightControlData.count() + aircraftHandleData.count() + lightData.count();
+
     ui->sampleCountLineEdit->setText(QString::number(totalCount));
-
     ui->durationLineEdit->setText(d->unit.formatElapsedTime(flight.getTotalDurationMSec()));
-
-<<<<<<< HEAD
     const qint64 positionDataSize = positionData.count()  * sizeof(PositionData);
-=======
-    const qint64 aircraftDataSize = aircraftData.count()  * sizeof(PositionData);
->>>>>>> 4612fed6
     const qint64 engineDataSize = engineData.count()  * sizeof(EngineData);
     const qint64 primaryFlightControlDataSize = primaryFlightControlData.count()  * sizeof(PrimaryFlightControlData);
     const qint64 secondaryFlightControlDataSize = secondaryFlightControlData.count()  * sizeof(SecondaryFlightControlData);
