/**
 * Sky Dolly - The black sheep for your flight recordings
 *
 * Copyright (c) Oliver Knoll
 * All rights reserved.
 *
 * MIT License
 *
 * Permission is hereby granted, free of charge, to any person obtaining a copy of this
 * software and associated documentation files (the "Software"), to deal in the Software
 * without restriction, including without limitation the rights to use, copy, modify, merge,
 * publish, distribute, sublicense, and/or sell copies of the Software, and to permit persons
 * to whom the Software is furnished to do so, subject to the following conditions:
 *
 * The above copyright notice and this permission notice shall be included in all copies or
 * substantial portions of the Software.
 *
 * THE SOFTWARE IS PROVIDED *AS IS*, WITHOUT WARRANTY OF ANY KIND, EXPRESS OR IMPLIED,
 * INCLUDING BUT NOT LIMITED TO THE WARRANTIES OF MERCHANTABILITY, FITNESS FOR A PARTICULAR
 * PURPOSE AND NONINFRINGEMENT. IN NO EVENT SHALL THE AUTHORS OR COPYRIGHT HOLDERS BE LIABLE
 * FOR ANY CLAIM, DAMAGES OR OTHER LIABILITY, WHETHER IN AN ACTION OF CONTRACT, TORT OR
 * OTHERWISE, ARISING FROM, OUT OF OR IN CONNECTION WITH THE SOFTWARE OR THE USE OR OTHER
 * DEALINGS IN THE SOFTWARE.
 */
#include <memory>

#include <QApplication>
#include <QByteArray>
#include <QFileDialog>
#include <QMessageBox>
#include <QFile>
#include <QFileInfo>
#include <QString>
#include <QTime>
#include <QTimeEdit>
#include <QComboBox>
#include <QSlider>
#include <QLineEdit>
#include <QButtonGroup>
#include <QRadioButton>
#include <QMessageBox>
#include <QDoubleValidator>
#include <QIcon>

#include "../../Kernel/src/Version.h"
#include "../../Kernel/src/Settings.h"
#include "../../Kernel/src/Enum.h"
#include "../../Model/src/Export/CSVExport.h"
#include "../../Model/src/Import/CSVImport.h"
#include "../../Model/src/Aircraft.h"
#include "../../Model/src/AircraftData.h"
#include "../../Model/src/AircraftInfo.h"
#include "../../Model/src/World.h"
#include "../../Model/src/Dao/DaoFactory.h"
#include "../../Model/src/Dao/WorldDaoIntf.h"
#include "../../Model/src/Service/ScenarioService.h"
#include "../../Kernel/src/SampleRate.h"
#include "../../SkyConnect/src/SkyManager.h"
#include "../../SkyConnect/src/SkyConnectIntf.h"
#include "../../SkyConnect/src/Connect.h"
#include "Dialogs/AboutDialog.h"
#include "Dialogs/SettingsDialog.h"
#include "Dialogs/ScenarioDialog.h"
#include "Dialogs/SimulationVariablesDialog.h"
#include "Dialogs/StatisticsDialog.h"
#include "Dialogs/ScenarioSelectionDialog.h"
#include "Widgets/ActionButton.h"
#include "MainWindow.h"
#include "./ui_MainWindow.h"

namespace
{
    constexpr int PositionSliderMin = 0;
    constexpr int PositionSliderMax = 1000;
    constexpr double ReplaySpeedMin = 0.01;
    // A replay speed with factor 200 should be fast enough
    constexpr double ReplaySpeedMax = 200;
    constexpr qint64 MilliSecondsPerSecond = 1000;
    constexpr qint64 MilliSecondsPerMinute = 60 * MilliSecondsPerSecond;
    constexpr qint64 MilliSecondsPerHour = 60 * MilliSecondsPerMinute;

    enum class ReplaySpeed {
        Speed1Div8x,
        Speed1Div4x,
        Speed1Div2x,
        Speed3Div4x,
        Speed1x,
        Speed2x,
        Speed4x,
        Speed8x,
        Speed16x,
        CustomSpeed
    };
}

class MainWindowPrivate
{
public:
    MainWindowPrivate() noexcept
        : skyConnect(SkyManager::getInstance().currentSkyConnect()),
          previousState(Connect::State::Connected),
          replaySpeedButtonGroup(nullptr),
          aboutDialog(nullptr),
          settingsDialog(nullptr),
          scenarioDialog(nullptr),
          simulationVariablesDialog(nullptr),
          statisticsDialog(nullptr),
          scenarioSelectionDialog(nullptr),
          daoFactory(std::make_unique<DaoFactory>(DaoFactory::DbType::SQLite)),
          worldDao(nullptr),
          scenarioService(std::make_unique<ScenarioService>())
    {}

    SkyConnectIntf &skyConnect;
    Connect::State previousState;
    QButtonGroup *replaySpeedButtonGroup;
    AboutDialog *aboutDialog;
    SettingsDialog *settingsDialog;
    ScenarioDialog *scenarioDialog;
    SimulationVariablesDialog *simulationVariablesDialog;
    StatisticsDialog *statisticsDialog;
    ScenarioSelectionDialog *scenarioSelectionDialog;
    double lastCustomReplaySpeed;
    std::unique_ptr<DaoFactory> daoFactory;
    std::unique_ptr<WorldDaoIntf> worldDao;
    std::unique_ptr<ScenarioService> scenarioService;
};

// PUBLIC

MainWindow::MainWindow(QWidget *parent) noexcept
    : QMainWindow(parent),
      ui(std::make_unique<Ui::MainWindow>()),
      d(std::make_unique<MainWindowPrivate>())
{
    ui->setupUi(this);
    initUi();
    updateUi();
    frenchConnection();
    connectWithDb();
}

MainWindow::~MainWindow() noexcept
{
    // The SkyConnect instances have been deleted by the SkyManager (singleton)
    // already at this point; no need to disconnect from their "stateChanged"
    // signal
    d->worldDao->disconnectDb();
}

// PRIVATE

void MainWindow::frenchConnection() noexcept
{
    connect(&d->skyConnect, &SkyConnectIntf::timestampChanged,
            this, &MainWindow::handleTimestampChanged);
    connect(&d->skyConnect, &SkyConnectIntf::stateChanged,
            this, &MainWindow::updateUi);
#if QT_VERSION < QT_VERSION_CHECK(5, 15, 0)
    connect(d->replaySpeedButtonGroup, QOverload<int>::of(&QButtonGroup::buttonClicked),
            this, &MainWindow::updateControlUi);
    connect(d->replaySpeedButtonGroup, QOverload<int>::of(&QButtonGroup::buttonClicked),
            this, &MainWindow::handleReplaySpeedSelected);
#else
    connect(d->replaySpeedButtonGroup, &QButtonGroup::idClicked,
            this, &MainWindow::updateControlUi);
    connect(d->replaySpeedButtonGroup, &QButtonGroup::idClicked,
            this, &MainWindow::handleReplaySpeedSelected);
#endif

    // Actions
    connect(ui->recordAction, &QAction::triggered,
            this, &MainWindow::toggleRecord);
    connect(ui->stopAction, &QAction::triggered,
            this, &MainWindow::stop);
    connect(ui->playAction, &QAction::triggered,
            this, &MainWindow::togglePlay);
    connect(ui->pauseAction, &QAction::triggered,
            this, &MainWindow::togglePause);
    connect(ui->skipToBeginAction, &QAction::triggered,
            this, &MainWindow::skipToBegin);
    connect(ui->backwardAction, &QAction::triggered,
            this, &MainWindow::skipBackward);
    connect(ui->forwardAction, &QAction::triggered,
            this, &MainWindow::skipForward);
    connect(ui->skipToEndAction, &QAction::triggered,
            this, &MainWindow::skipToEnd);

    // Dialogs
    connect(d->scenarioDialog, &ScenarioDialog::visibilityChanged,
            this, &MainWindow::updateWindowMenu);
    connect(d->simulationVariablesDialog, &SimulationVariablesDialog::visibilityChanged,
            this, &MainWindow::updateWindowMenu);
    connect(d->statisticsDialog, &StatisticsDialog::visibilityChanged,
            this, &MainWindow::updateWindowMenu);

    // Settings
    connect(&Settings::getInstance(), &Settings::changed,
            this, &MainWindow::updateMainWindow);
}

void MainWindow::initUi() noexcept
{
    setWindowIcon(QIcon(":/img/icons/application-icon.png"));
    statusBar()->setVisible(false);
    resize(minimumSize());

    // Dialogs
    d->scenarioDialog = new ScenarioDialog(d->skyConnect, this);
    d->simulationVariablesDialog = new SimulationVariablesDialog(d->skyConnect, this);
    d->statisticsDialog = new StatisticsDialog(d->skyConnect, this);
<<<<<<< HEAD
    d->scenarioSelectionDialog = new ScenarioSelectionDialog(this);
=======
    d->scenarioSelectionDialog = new ScenarioSelectionDialog(*d->scenarioService, this);
>>>>>>> 3a14fe17
    d->aboutDialog = new AboutDialog(this);
    d->settingsDialog = new SettingsDialog(this);

    ui->stayOnTopAction->setChecked(Settings::getInstance().isWindowStaysOnTopEnabled());
    initControlUi();
}

void MainWindow::initControlUi() noexcept
{
    d->replaySpeedButtonGroup = new QButtonGroup(this);
    d->replaySpeedButtonGroup->addButton(ui->replaySpeed1Div8xRadioButton, Enum::toUnderlyingType(ReplaySpeed::Speed1Div8x));
    d->replaySpeedButtonGroup->addButton(ui->replaySpeed1Div4xRadioButton, Enum::toUnderlyingType(ReplaySpeed::Speed1Div4x));
    d->replaySpeedButtonGroup->addButton(ui->replaySpeed1Div2xRadioButton, Enum::toUnderlyingType(ReplaySpeed::Speed1Div2x));
    d->replaySpeedButtonGroup->addButton(ui->replaySpeed3Div4xRadioButton, Enum::toUnderlyingType(ReplaySpeed::Speed3Div4x));
    d->replaySpeedButtonGroup->addButton(ui->replaySpeed1xRadioButton, Enum::toUnderlyingType(ReplaySpeed::Speed1x));
    d->replaySpeedButtonGroup->addButton(ui->replaySpeed2xRadioButton, Enum::toUnderlyingType(ReplaySpeed::Speed2x));
    d->replaySpeedButtonGroup->addButton(ui->replaySpeed4xRadioButton, Enum::toUnderlyingType(ReplaySpeed::Speed4x));
    d->replaySpeedButtonGroup->addButton(ui->replaySpeed8xRadioButton, Enum::toUnderlyingType(ReplaySpeed::Speed8x));
    d->replaySpeedButtonGroup->addButton(ui->replaySpeed16xRadioButton, Enum::toUnderlyingType(ReplaySpeed::Speed16x));
    d->replaySpeedButtonGroup->addButton(ui->customReplaySpeedRadioButton, Enum::toUnderlyingType(ReplaySpeed::CustomSpeed));

    ui->positionSlider->setMinimum(PositionSliderMin);
    ui->positionSlider->setMaximum(PositionSliderMax);
    ui->timestampTimeEdit->setDisplayFormat("hh:mm:ss");

    // TODO: Take regional settings into account
    // https://stackoverflow.com/questions/42534378/c-qt-creator-how-to-have-dot-and-comma-as-decimal-separator-on-a-qdoubles
    // https://doc.qt.io/qt-5/qlocale.html
    QDoubleValidator *customReplaySpeedValidator = new QDoubleValidator(ui->customReplaySpeedLineEdit);
    ui->customReplaySpeedLineEdit->setValidator(customReplaySpeedValidator);
    customReplaySpeedValidator->setBottom(ReplaySpeedMin);
    customReplaySpeedValidator->setTop(ReplaySpeedMax);

    const double replaySpeed = d->skyConnect.getTimeScale();
    d->lastCustomReplaySpeed = replaySpeed;
    if (qFuzzyCompare(d->skyConnect.getTimeScale(), 1.0)) {
        ui->replaySpeed1xRadioButton->setChecked(true);
    } else {
        ui->customReplaySpeedRadioButton->setChecked(true);
        ui->customReplaySpeedLineEdit->setText(QString::number(replaySpeed, 'f', 2));
    }

    // Record/replay control buttons
    ActionButton *recordButton = new ActionButton(this);
    recordButton->setAction(ui->recordAction);
    recordButton->setFlat(true);
    ui->controlButtonLayout->insertWidget(0, recordButton);

    ActionButton *skipToStartButton = new ActionButton(this);
    skipToStartButton->setAction(ui->skipToBeginAction);
    skipToStartButton->setFlat(true);
    ui->controlButtonLayout->insertWidget(1, skipToStartButton);

    ActionButton *skipBackwardButton = new ActionButton(this);
    skipBackwardButton->setAction(ui->backwardAction);
    skipBackwardButton->setFlat(true);
    skipBackwardButton->setAutoRepeat(true);
    ui->controlButtonLayout->insertWidget(2, skipBackwardButton);

    ActionButton *stopButton = new ActionButton(this);
    stopButton->setAction(ui->stopAction);
    stopButton->setFlat(true);
    ui->controlButtonLayout->insertWidget(3, stopButton);

    ActionButton *pauseButton = new ActionButton(this);
    pauseButton->setAction(ui->pauseAction);
    pauseButton->setFlat(true);
    ui->controlButtonLayout->insertWidget(4, pauseButton);

    ActionButton *playButton = new ActionButton(this);
    playButton->setAction(ui->playAction);
    playButton->setFlat(true);
    ui->controlButtonLayout->insertWidget(5, playButton);

    ActionButton *skipForwardButton = new ActionButton(this);
    skipForwardButton->setAction(ui->forwardAction);
    skipForwardButton->setFlat(true);
    skipForwardButton->setAutoRepeat(true);
    ui->controlButtonLayout->insertWidget(6, skipForwardButton);

    ActionButton *skipToEndButton = new ActionButton(this);
    skipToEndButton->setAction(ui->skipToEndAction);
    skipToEndButton->setFlat(true);
    ui->controlButtonLayout->insertWidget(7, skipToEndButton);
}

bool MainWindow::connectWithDb() noexcept
{
    QString filePath = Settings::getInstance().getDbPath();
    bool ok;
    if (filePath.isNull()) {
        filePath = QFileDialog::getSaveFileName(this, tr("Library"), ".", "*.db");
        Settings::getInstance().setDbPath(filePath);
    }
    if (!filePath.isNull()) {
        d->worldDao = d->daoFactory->createWorldDao();
        ok = d->worldDao->connectDb();
        if (ok) {
            ok = d->worldDao->migrate();
        }
    } else {
        ok = false;
    }
    return ok;
}

// PRIVATE SLOTS

void MainWindow::on_positionSlider_sliderPressed() noexcept
{
    d->previousState = d->skyConnect.getState();
    if (d->previousState == Connect::State::Replay) {
        // Pause the replay while sliding the position slider
        d->skyConnect.setPaused(true);
    }
}

void MainWindow::on_positionSlider_valueChanged(int value) noexcept
{
    const double scale = static_cast<double>(value) / static_cast<double>(PositionSliderMax);
    const qint64 totalDuration = World::getInstance().getCurrentScenario().getTotalDurationMSec();
    const qint64 timestamp = static_cast<qint64>(qRound(scale * static_cast<double>(totalDuration)));

    // Prevent the timestampTimeEdit field to set the play position as well
    ui->timestampTimeEdit->blockSignals(true);
    d->skyConnect.seek(timestamp);
    ui->timestampTimeEdit->blockSignals(false);
}

void MainWindow::on_positionSlider_sliderReleased() noexcept
{
    if (d->previousState == Connect::State::Replay) {
        d->skyConnect.setPaused(false);
    }
}

void MainWindow::on_timestampTimeEdit_timeChanged(const QTime &time) noexcept
{
    const Connect::State state = d->skyConnect.getState();
    if (state == Connect::State::Connected || state == Connect::State::ReplayPaused) {
        qint64 timestamp = time.hour() * MilliSecondsPerHour + time.minute() * MilliSecondsPerMinute + time.second() * MilliSecondsPerSecond;
        d->skyConnect.seek(timestamp);
    }
}

void MainWindow::on_customReplaySpeedLineEdit_editingFinished() noexcept
{
    const QString text = ui->customReplaySpeedLineEdit->text();
    if (!text.isEmpty()) {
        d->lastCustomReplaySpeed = text.toDouble();
        d->skyConnect.setTimeScale(d->lastCustomReplaySpeed);
    }
}

void MainWindow::updateUi() noexcept
{
    updateControlUi();
    updateTimestamp();
    updateFileMenu();
    updateWindowMenu();
    updateMainWindow();
}

void MainWindow::updateControlUi() noexcept
{
    const Aircraft &aircraft = World::getInstance().getCurrentScenario().getUserAircraftConst();
    const bool hasRecording = aircraft.hasRecording();
    switch (d->skyConnect.getState()) {
    case Connect::State::Disconnected:
        // Fall-thru intened: each time a control element is triggered a connection
        // attempt is made, so we enable the same elements as in connected state
    case Connect::State::Connected:
        // Actions
        ui->recordAction->setEnabled(true);
        ui->recordAction->setChecked(false);
        ui->stopAction->setEnabled(false);
        ui->pauseAction->setEnabled(false);
        ui->pauseAction->setChecked(false);
        ui->playAction->setEnabled(hasRecording);
        ui->playAction->setChecked(false);
        // Transport
        ui->skipToBeginAction->setEnabled(hasRecording);
        ui->backwardAction->setEnabled(hasRecording);
        ui->forwardAction->setEnabled(hasRecording);
        ui->skipToEndAction->setEnabled(hasRecording);
        // Position
        ui->positionSlider->setEnabled(hasRecording);
        ui->timestampTimeEdit->setEnabled(hasRecording);
        break;
    case Connect::State::Recording:
        // Actions
        ui->recordAction->setEnabled(true);
        ui->recordAction->setChecked(true);
        ui->stopAction->setEnabled(true);
        ui->pauseAction->setEnabled(true);
        ui->pauseAction->setChecked(false);
        ui->playAction->setEnabled(false);
        ui->playAction->setChecked(false);
        // Transport
        ui->skipToBeginAction->setEnabled(false);
        ui->backwardAction->setEnabled(false);
        ui->forwardAction->setEnabled(false);
        ui->skipToEndAction->setEnabled(false);
        // Position
        ui->positionSlider->setEnabled(false);
        ui->positionSlider->setValue(PositionSliderMax);
        ui->timestampTimeEdit->setEnabled(false);
        break;
    case Connect::State::RecordingPaused:
        // Actions
        ui->recordAction->setChecked(false);
        ui->pauseAction->setChecked(true);
        break;
    case Connect::State::Replay:
        // Actions
        ui->recordAction->setEnabled(false);
        ui->recordAction->setChecked(false);
        ui->stopAction->setEnabled(true);
        ui->pauseAction->setEnabled(true);
        ui->pauseAction->setChecked(false);
        ui->playAction->setEnabled(true);
        ui->playAction->setChecked(true);
        // Transport
        ui->skipToBeginAction->setEnabled(true);
        ui->backwardAction->setEnabled(true);
        ui->forwardAction->setEnabled(true);
        ui->skipToEndAction->setEnabled(true);
        // Position
        ui->positionSlider->setEnabled(true);
        ui->timestampTimeEdit->setEnabled(false);
        break;
    case Connect::State::ReplayPaused:
        // Actions
        ui->pauseAction->setChecked(true);
        ui->playAction->setChecked(false);
        ui->timestampTimeEdit->setEnabled(true);
        break;
    default:
        break;
    }

    if (ui->customReplaySpeedRadioButton->isChecked()) {
        ui->customReplaySpeedLineEdit->setEnabled(true);
        ui->customReplaySpeedLineEdit->setText(QString::number(d->lastCustomReplaySpeed, 'f', 2));
    } else {
        ui->customReplaySpeedLineEdit->setEnabled(false);
        ui->customReplaySpeedLineEdit->clear();
    }
}

void MainWindow::updateTimestamp() noexcept
{
    const qint64 totalDuration = World::getInstance().getCurrentScenario().getTotalDurationMSec();
    ui->timestampTimeEdit->blockSignals(true);
    QTime time(0, 0, 0, 0);
    time = time.addMSecs(totalDuration);
    ui->timestampTimeEdit->setTime(time);
    ui->timestampTimeEdit->setMaximumTime(time);
    ui->timestampTimeEdit->blockSignals(false);
}

void MainWindow::updateFileMenu() noexcept
{
    const Aircraft &aircraft = World::getInstance().getCurrentScenario().getUserAircraftConst();
    const bool hasRecording = aircraft.hasRecording();
    switch (d->skyConnect.getState()) {
    case Connect::State::Recording:
        // Fall-thru intentional
    case Connect::State::RecordingPaused:
        ui->importCSVAction->setEnabled(false);
        ui->exportCSVAction->setEnabled(false);
        break;
    default:
        ui->importCSVAction->setEnabled(true);
        ui->exportCSVAction->setEnabled(hasRecording);
    }
}

void MainWindow::updateWindowMenu() noexcept
{
    ui->showScenarioAction->setChecked(d->scenarioDialog->isVisible());
    ui->showSimulationVariablesAction->setChecked(d->simulationVariablesDialog->isVisible());
    ui->showStatisticsAction->setChecked(d->statisticsDialog->isVisible());
}

void MainWindow::updateMainWindow() noexcept
{
    const Settings &settings = Settings::getInstance();
    const Qt::WindowFlags flags = windowFlags();
    if (settings.isWindowStaysOnTopEnabled() != (flags & Qt::WindowStaysOnTopHint)) {
        if (Settings::getInstance().isWindowStaysOnTopEnabled()) {
            this->setWindowFlags(flags | Qt::CustomizeWindowHint | Qt::WindowStaysOnTopHint);
            this->show();
        } else {
            this->setWindowFlags(flags ^ (Qt::CustomizeWindowHint | Qt::WindowStaysOnTopHint));
            this->show();
        }
    }

    if (settings.getRecordSampleRate() != SampleRate::SampleRate::Auto) {
        ui->recordAction->setToolTip(tr("Record [@%1 Hz]").arg(Settings::getInstance().getRecordSampleRateValue()));
    } else {
        ui->recordAction->setToolTip(tr("Record [auto sample rate]"));
    }

    if (settings.isAbsoluteSeekEnabled()) {
        double seekIntervalSeconds = settings.getSeekIntervalSeconds();
        ui->forwardAction->setToolTip(tr("Fast forward [%1 sec]").arg(seekIntervalSeconds));
        ui->backwardAction->setToolTip(tr("Rewind [%1 sec]").arg(seekIntervalSeconds));
    } else {
        double seekIntervalPercent = settings.getSeekIntervalPercent();
        ui->forwardAction->setToolTip(tr("Fast forward [%1 %]").arg(seekIntervalPercent));
        ui->backwardAction->setToolTip(tr("Rewind [%1 %]").arg(seekIntervalPercent));
    }
}

void MainWindow::on_openAction_triggered() noexcept
{
    // TODO FIXME Should call open() here, but this dialog is of temporary nature anyway
    int reply = d->scenarioSelectionDialog->exec();
    if (reply = QDialog::Accepted) {

    }
}

void MainWindow::on_importCSVAction_triggered() noexcept
{
    const QMessageBox message;
    const Version version;

    QMessageBox::StandardButton reply;
    int previewInfoCount = Settings::getInstance().getPreviewInfoDialogCount();
    if (previewInfoCount > 0) {
        --previewInfoCount;
        reply = QMessageBox::question(this, "Preview",
            QString("%1 %2 is an early preview version. The format of the exported CSV values in this version has changed compared with the previous version 0.4.2, "
                    "making the data invalid. Upcoming preview versions may still change the format in an incompatible way yet again.\n\n"
                    "This dialog will be shown %3 more times.").arg(Version::getApplicationName(), Version::getApplicationVersion()).arg(previewInfoCount),
            QMessageBox::StandardButton::Ok | QMessageBox::StandardButton::Abort);
        Settings::getInstance().setPreviewInfoDialogCount(previewInfoCount);
    } else {
        reply = QMessageBox::StandardButton::Ok;
    }

    if (reply == QMessageBox::StandardButton::Ok) {
        QString exportPath = Settings::getInstance().getExportPath();
        const QString filePath = QFileDialog::getOpenFileName(this, tr("Import CSV"), exportPath, QString("*.csv"));
        if (!filePath.isEmpty()) {
            QFile file(filePath);
            const CSVImport csvImport;
            Aircraft &aircraft = World::getInstance().getCurrentScenario().getUserAircraft();
            bool ok = csvImport.importData(file, aircraft);
            if (ok) {
                updateUi();
                d->skyConnect.skipToBegin();
                if (d->skyConnect.isConnected()) {
                    d->skyConnect.startReplay(true);
                    d->skyConnect.setPaused(true);
                }
                exportPath = QFileInfo(filePath).absolutePath();
                Settings::getInstance().setExportPath(exportPath);
            } else {
                QMessageBox::critical(this, tr("Import error"), tr("The CSV file %1 could not be read.").arg(filePath));
            }
        }
    }
}

void MainWindow::on_exportCSVAction_triggered() noexcept
{
    QString exportPath = Settings::getInstance().getExportPath();
    const QString filePath = QFileDialog::getSaveFileName(this, tr("Export CSV"), exportPath, QString("*.csv"));
    if (!filePath.isEmpty()) {
        QFile file(filePath);
        CSVExport csvExport;
        const Aircraft &aircraft = World::getInstance().getCurrentScenario().getUserAircraftConst();
        bool ok = csvExport.exportData(aircraft, file);
        if (ok) {
            exportPath = QFileInfo(filePath).absolutePath();
            Settings::getInstance().setExportPath(exportPath);
        } else {
            QMessageBox::critical(this, tr("Export error"), tr("The CSV file %1 could not be written.").arg(filePath));
        }
    }
}

void MainWindow::on_showSettingsAction_triggered() noexcept
{
    d->settingsDialog->exec();
}

void MainWindow::on_quitAction_triggered() noexcept
{
    QApplication::quit();
}

void MainWindow::on_showScenarioAction_triggered(bool enabled) noexcept
{
    if (enabled) {
        d->scenarioDialog->show();
    } else {
        d->scenarioDialog->close();
    }
}

void MainWindow::on_showSimulationVariablesAction_triggered(bool enabled) noexcept
{
    if (enabled) {
        d->simulationVariablesDialog->show();
    } else {
        d->simulationVariablesDialog->close();
    }
}

void MainWindow::on_showStatisticsAction_triggered(bool enabled) noexcept
{
    if (enabled) {
        d->statisticsDialog->show();
    } else {
        d->statisticsDialog->close();
    }
}

void MainWindow::on_stayOnTopAction_triggered(bool enabled) noexcept
{
    Settings::getInstance().setWindowStaysOnTopEnabled(enabled);
}

void MainWindow::on_aboutAction_triggered() noexcept
{
    d->aboutDialog->exec();
}

void MainWindow::on_aboutQtAction_triggered() noexcept
{
    QMessageBox::aboutQt(this);
}

void MainWindow::handleTimestampChanged(qint64 timestamp) noexcept
{
    if (d->skyConnect.isRecording()) {
        updateTimestamp();
    } else {
        const qint64 totalDuration = World::getInstance().getCurrentScenario().getTotalDurationMSec();
        const qint64 ts = qMin(timestamp, totalDuration);

        int sliderPosition;
        if (totalDuration > 0) {
            sliderPosition = qRound(PositionSliderMax * (static_cast<double>(ts) / static_cast<double>(totalDuration)));
        } else {
            sliderPosition = 0;
        }
        ui->positionSlider->blockSignals(true);
        ui->positionSlider->setValue(sliderPosition);
        ui->positionSlider->blockSignals(false);

        QTime time(0, 0, 0, 0);
        time = time.addMSecs(timestamp);
        ui->timestampTimeEdit->blockSignals(true);
        ui->timestampTimeEdit->setTime(time);
        ui->timestampTimeEdit->blockSignals(false);
    };
}

void MainWindow::handleReplaySpeedSelected(int selection) noexcept
{
    double timeScale;
    switch (static_cast<ReplaySpeed>(selection)) {
    case ReplaySpeed::Speed1Div8x:
        timeScale = 0.125;
        break;
    case ReplaySpeed::Speed1Div4x:
        timeScale = 0.25;
        break;
    case ReplaySpeed::Speed1Div2x:
        timeScale = 0.5;
        break;
    case ReplaySpeed::Speed3Div4x:
        timeScale = 0.75;
        break;
    case ReplaySpeed::Speed1x:
        timeScale = 1.0;
        break;
    case ReplaySpeed::Speed2x:
        timeScale = 2.0;
        break;
    case ReplaySpeed::Speed4x:
        timeScale = 4.0;
        break;
    case ReplaySpeed::Speed8x:
        timeScale = 8.0;
        break;
    case ReplaySpeed::Speed16x:
        timeScale = 16.0;
        break;
    case ReplaySpeed::CustomSpeed:
        timeScale = ui->customReplaySpeedLineEdit->text().toDouble();
        break;
    default:
        timeScale = 1.0;
        break;
    }

    d->skyConnect.setTimeScale(timeScale);
}

void MainWindow::toggleRecord(bool enable) noexcept
{
    this->blockSignals(true);
    switch (d->skyConnect.getState()) {
    case Connect::State::Recording:
        if (!enable) {
            d->skyConnect.stopRecording();
            d->scenarioService->store(World::getInstance().getCurrentScenario());
        }
        break;
    case Connect::State::RecordingPaused:
        if (enable) {
            // The record button also unpauses a paused recording
            d->skyConnect.setPaused(false);
        }
        break;
    default:
        if (enable) {
            d->skyConnect.startRecording();
        }
        break;
    }
    this->blockSignals(false);
}

void MainWindow::togglePause(bool enable) noexcept
{
    d->skyConnect.setPaused(enable);
}

void MainWindow::togglePlay(bool enable) noexcept
{
    if (enable) {
        d->skyConnect.startReplay(d->skyConnect.isAtEnd());
    } else if (d->skyConnect.isPaused()) {
        // The play button also unpauses a paused replay
        d->skyConnect.setPaused(false);
    } else {
        d->skyConnect.stopReplay();
    }
}

void MainWindow::stop() noexcept
{
    d->skyConnect.stop();
}

void MainWindow::skipToBegin() noexcept
{
    d->skyConnect.skipToBegin();
}

void MainWindow::skipBackward() noexcept
{
    d->skyConnect.skipBackward();
}

void MainWindow::skipForward() noexcept
{
    d->skyConnect.skipForward();
}

void MainWindow::skipToEnd() noexcept
{
    d->skyConnect.skipToEnd();
}<|MERGE_RESOLUTION|>--- conflicted
+++ resolved
@@ -209,11 +209,7 @@
     d->scenarioDialog = new ScenarioDialog(d->skyConnect, this);
     d->simulationVariablesDialog = new SimulationVariablesDialog(d->skyConnect, this);
     d->statisticsDialog = new StatisticsDialog(d->skyConnect, this);
-<<<<<<< HEAD
-    d->scenarioSelectionDialog = new ScenarioSelectionDialog(this);
-=======
     d->scenarioSelectionDialog = new ScenarioSelectionDialog(*d->scenarioService, this);
->>>>>>> 3a14fe17
     d->aboutDialog = new AboutDialog(this);
     d->settingsDialog = new SettingsDialog(this);
 
